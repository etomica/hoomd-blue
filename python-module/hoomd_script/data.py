--- conflicted
+++ resolved
@@ -807,15 +807,9 @@
 
         # take the snapshot
         if dtype == 'float':
-<<<<<<< HEAD
             cpp_snapshot = self.sysdef.takeSnapshot_float(particles,bonds,bonds,bonds,bonds,bonds,rigid_bodies,walls,integrators)
         elif dtype == 'double':
             cpp_snapshot = self.sysdef.takeSnapshot_double(particles,bonds,bonds,bonds,bonds,bonds,rigid_bodies,walls,integrators)
-=======
-            cpp_snapshot = self.sysdef.takeSnapshot_float(particles,bonds,bonds,bonds,bonds,rigid_bodies,integrators)
-        elif dtype == 'double':
-            cpp_snapshot = self.sysdef.takeSnapshot_double(particles,bonds,bonds,bonds,bonds,rigid_bodies,integrators)
->>>>>>> d6e85d25
         else:
             raise ValueError("dtype must be float or double");
 
