/*
Highly Optimized Object-Oriented Molecular Dynamics (HOOMD) Open
Source Software License
Copyright (c) 2008 Ames Laboratory Iowa State University
All rights reserved.

Redistribution and use of HOOMD, in source and binary forms, with or
without modification, are permitted, provided that the following
conditions are met:

* Redistributions of source code must retain the above copyright notice,
this list of conditions and the following disclaimer.

* Redistributions in binary form must reproduce the above copyright
notice, this list of conditions and the following disclaimer in the
documentation and/or other materials provided with the distribution.

* Neither the name of the copyright holder nor the names HOOMD's
contributors may be used to endorse or promote products derived from this
software without specific prior written permission.

Disclaimer

THIS SOFTWARE IS PROVIDED BY THE COPYRIGHT HOLDER AND
CONTRIBUTORS ``AS IS''  AND ANY EXPRESS OR IMPLIED WARRANTIES,
INCLUDING, BUT NOT LIMITED TO, THE IMPLIED WARRANTIES OF MERCHANTABILITY
AND FITNESS FOR A PARTICULAR PURPOSE ARE DISCLAIMED. 

IN NO EVENT SHALL THE COPYRIGHT HOLDER OR CONTRIBUTORS  BE LIABLE
FOR ANY DIRECT, INDIRECT, INCIDENTAL, SPECIAL, EXEMPLARY, OR
CONSEQUENTIAL DAMAGES (INCLUDING, BUT NOT LIMITED TO, PROCUREMENT OF
SUBSTITUTE GOODS OR SERVICES; LOSS OF USE, DATA, OR PROFITS; OR BUSINESS
INTERRUPTION) HOWEVER CAUSED AND ON ANY THEORY OF LIABILITY, WHETHER IN
CONTRACT, STRICT LIABILITY, OR TORT (INCLUDING NEGLIGENCE OR OTHERWISE)
ARISING IN ANY WAY OUT OF THE USE OF THIS SOFTWARE, EVEN IF ADVISED OF
THE POSSIBILITY OF SUCH DAMAGE.
*/

// $Id$
// $URL$

/*! \file NVTUpdaterGPU.cc
	\brief Defines the NVTUpdaterGPU class
*/

#ifdef WIN32
#pragma warning( push )
#pragma warning( disable : 4103 4244 )
#endif

#include "NVTUpdaterGPU.h"

#include <boost/python.hpp>
using namespace boost::python;

#include <boost/bind.hpp>
using namespace boost;

using namespace std;

/*! \param sysdef System data to update
	\param deltaT Time step to use
	\param tau NVT period
	\param T Temperature set point
*/
<<<<<<< HEAD
NVTUpdaterGPU::NVTUpdaterGPU(boost::shared_ptr<SystemDefinition> sysdef, Scalar deltaT, Scalar tau, Scalar T) : NVTUpdater(sysdef, deltaT, tau, T)
=======
NVTUpdaterGPU::NVTUpdaterGPU(boost::shared_ptr<ParticleData> pdata, Scalar deltaT, Scalar tau, boost::shared_ptr<Variant> T) : NVTUpdater(pdata, deltaT, tau, T)
>>>>>>> b30c02d3
	{
	// at least one GPU is needed
	if (exec_conf.gpu.size() == 0)
		{
		cerr << endl << "***Error! Creating a NVTUpdaterGPU with no GPU in the execution configuration" << endl << endl;
		throw std::runtime_error("Error initializing NVTUpdaterGPU");
		}
	
	d_nvt_data.resize(exec_conf.gpu.size());
	allocateNVTData(128);
	}

NVTUpdaterGPU::~NVTUpdaterGPU()
	{
	freeNVTData();
	}

/*! \param block_size block size to allocate data for
*/
void NVTUpdaterGPU::allocateNVTData(int block_size)
	{
	// allocate the memory for the partial m*v^2 sums on each GPU	
	exec_conf.tagAll(__FILE__, __LINE__);
	for (unsigned int cur_gpu = 0; cur_gpu < exec_conf.gpu.size(); cur_gpu++)
		{
		d_nvt_data[cur_gpu].block_size = block_size;
		d_nvt_data[cur_gpu].NBlocks = m_pdata->getLocalNum(cur_gpu) / block_size + 1;
		
		exec_conf.gpu[cur_gpu]->call(bind(cudaMalloc, (void**)((void*)&d_nvt_data[cur_gpu].partial_Ksum), d_nvt_data[cur_gpu].NBlocks * sizeof(float)));
		exec_conf.gpu[cur_gpu]->call(bind(cudaMalloc, (void**)((void*)&d_nvt_data[cur_gpu].Ksum), sizeof(float)));
		}
	}

void NVTUpdaterGPU::freeNVTData()
	{
	// free the memory for the partial m*v^2 sums on each GPU	
	exec_conf.tagAll(__FILE__, __LINE__);
	for (unsigned int cur_gpu = 0; cur_gpu < exec_conf.gpu.size(); cur_gpu++)
		{
		exec_conf.gpu[cur_gpu]->call(bind(cudaFree, d_nvt_data[cur_gpu].partial_Ksum));
		d_nvt_data[cur_gpu].partial_Ksum = NULL;
		exec_conf.gpu[cur_gpu]->call(bind(cudaFree, d_nvt_data[cur_gpu].Ksum));
		d_nvt_data[cur_gpu].Ksum = NULL;
		}
	}

/*! \param timestep Current time step of the simulation

	Calls gpu_nvt_pre_step, gpu_nvt_reduce_ksum, and gpu_nvt_step to do the dirty work.
*/
void NVTUpdaterGPU::update(unsigned int timestep)
	{
	assert(m_pdata);
	
	// if we haven't been called before, then the accelerations	have not been set and we need to calculate them
	if (!m_accel_set)
		{
		m_accel_set = true;
		// use the option of computeAccelerationsGPU to populate pdata.accel so the first step is
		// is calculated correctly
		computeAccelerationsGPU(timestep, "NVT", true);
		}

	if (m_prof) m_prof->push(exec_conf, "NVT");
		
	// access the particle data arrays
	vector<gpu_pdata_arrays>& d_pdata = m_pdata->acquireReadWriteGPU();
	gpu_boxsize box = m_pdata->getBoxGPU();

	if (m_prof) m_prof->push(exec_conf, "Half-step 1");
		
	// launch the pre-step kernel on all GPUs in parallel
	exec_conf.tagAll(__FILE__, __LINE__);
	for (unsigned int cur_gpu = 0; cur_gpu < exec_conf.gpu.size(); cur_gpu++)
		exec_conf.gpu[cur_gpu]->callAsync(bind(gpu_nvt_pre_step, d_pdata[cur_gpu], box, d_nvt_data[cur_gpu], m_Xi, m_deltaT));

	exec_conf.syncAll();
	
	if (m_prof) m_prof->pop(exec_conf, 36*m_pdata->getN(), 80 * m_pdata->getN());
	
	// release the particle data arrays so that they can be accessed to add up the accelerations
	m_pdata->release();
	
	// communicate the updated positions among the GPUs
	m_pdata->communicatePosition();
	
	// functions that computeAccelerations calls profile themselves, so suspend
	// the profiling for now
	if (m_prof) m_prof->pop(exec_conf);
	
	// for the next half of the step, we need the accelerations at t+deltaT
	computeAccelerationsGPU(timestep+1, "NVT", false);
	
	if (m_prof)
		{
		m_prof->push(exec_conf, "NVT");
		m_prof->push(exec_conf, "Reducing");
		}
		
	// reduce the Ksum values on all GPUs in parallel
	exec_conf.tagAll(__FILE__, __LINE__);
	for (unsigned int cur_gpu = 0; cur_gpu < exec_conf.gpu.size(); cur_gpu++)
		exec_conf.gpu[cur_gpu]->callAsync(bind(gpu_nvt_reduce_ksum, d_nvt_data[cur_gpu]));

	exec_conf.syncAll();
		
	// copy the values from the GPUs to the CPU and complete the sum
	float Ksum_total = 0.0f;
	for (unsigned int cur_gpu = 0; cur_gpu < exec_conf.gpu.size(); cur_gpu++)
		{
		float Ksum_tmp;
		exec_conf.gpu[cur_gpu]->call(bind(cudaMemcpy, &Ksum_tmp, d_nvt_data[cur_gpu].Ksum, sizeof(float), cudaMemcpyDeviceToHost));
		Ksum_total += Ksum_tmp;
		}
		
	if (m_prof) m_prof->pop(exec_conf);
	if (m_prof) m_prof->push(exec_conf, "Half-step 2");
	
	// need previous xi to update eta
	Scalar xi_prev = m_Xi;	
	
	// update Xi
	m_curr_T = Ksum_total / (3.0f * float(m_pdata->getN()));
	m_Xi += m_deltaT / (m_tau*m_tau) * (m_curr_T / m_T->getValue(timestep) - 1.0f);

	// update eta
	m_eta += m_deltaT / Scalar(2.0) * (m_Xi + xi_prev);
	
	// get the particle data arrays again so we can update the 2nd half of the step
	d_pdata = m_pdata->acquireReadWriteGPU();
	
	exec_conf.tagAll(__FILE__, __LINE__);
	for (unsigned int cur_gpu = 0; cur_gpu < exec_conf.gpu.size(); cur_gpu++)
		exec_conf.gpu[cur_gpu]->callAsync(bind(gpu_nvt_step, d_pdata[cur_gpu], d_nvt_data[cur_gpu], m_d_force_data_ptrs[cur_gpu], (int)m_forces.size(), m_Xi, m_deltaT));
	exec_conf.syncAll();
	
	m_pdata->release();
	
	// and now the acceleration at timestep+1 is precalculated for the first half of the next step
	if (m_prof)
		{
		m_prof->pop(exec_conf, 15 * m_pdata->getN(), m_pdata->getN() * 16 * (3 + m_forces.size()));
		m_prof->pop();
		}
	}
	
void export_NVTUpdaterGPU()
	{
	class_<NVTUpdaterGPU, boost::shared_ptr<NVTUpdaterGPU>, bases<NVTUpdater>, boost::noncopyable>
<<<<<<< HEAD
		("NVTUpdaterGPU", init< boost::shared_ptr<SystemDefinition>, Scalar, Scalar, Scalar >())
=======
		("NVTUpdaterGPU", init< boost::shared_ptr<ParticleData>, Scalar, Scalar, boost::shared_ptr<Variant> >())
>>>>>>> b30c02d3
		;
	}

#ifdef WIN32
#pragma warning( pop )
#endif
<|MERGE_RESOLUTION|>--- conflicted
+++ resolved
@@ -63,11 +63,7 @@
 	\param tau NVT period
 	\param T Temperature set point
 */
-<<<<<<< HEAD
-NVTUpdaterGPU::NVTUpdaterGPU(boost::shared_ptr<SystemDefinition> sysdef, Scalar deltaT, Scalar tau, Scalar T) : NVTUpdater(sysdef, deltaT, tau, T)
-=======
-NVTUpdaterGPU::NVTUpdaterGPU(boost::shared_ptr<ParticleData> pdata, Scalar deltaT, Scalar tau, boost::shared_ptr<Variant> T) : NVTUpdater(pdata, deltaT, tau, T)
->>>>>>> b30c02d3
+NVTUpdaterGPU::NVTUpdaterGPU(boost::shared_ptr<SystemDefinition> sysdef, Scalar deltaT, Scalar tau, boost::shared_ptr<Variant> T) : NVTUpdater(sysdef, deltaT, tau, T)
 	{
 	// at least one GPU is needed
 	if (exec_conf.gpu.size() == 0)
@@ -217,11 +213,7 @@
 void export_NVTUpdaterGPU()
 	{
 	class_<NVTUpdaterGPU, boost::shared_ptr<NVTUpdaterGPU>, bases<NVTUpdater>, boost::noncopyable>
-<<<<<<< HEAD
-		("NVTUpdaterGPU", init< boost::shared_ptr<SystemDefinition>, Scalar, Scalar, Scalar >())
-=======
-		("NVTUpdaterGPU", init< boost::shared_ptr<ParticleData>, Scalar, Scalar, boost::shared_ptr<Variant> >())
->>>>>>> b30c02d3
+		("NVTUpdaterGPU", init< boost::shared_ptr<SystemDefinition>, Scalar, Scalar, boost::shared_ptr<Variant> >())
 		;
 	}
 
