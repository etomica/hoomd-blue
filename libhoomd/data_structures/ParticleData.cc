--- conflicted
+++ resolved
@@ -899,13 +899,9 @@
                 charge_proc[rank].push_back(snapshot.charge[tag]);
                 diameter_proc[rank].push_back(snapshot.diameter[tag]);
                 body_proc[rank].push_back(snapshot.body[tag]);
-<<<<<<< HEAD
-                orientation_proc[rank].push_back(snapshot.orientation[tag]);
-                angmom_proc[rank].push_back(snapshot.angmom[tag]);
-                inertia_proc[rank].push_back(snapshot.inertia[tag]);
-=======
                 orientation_proc[rank].push_back(quat_to_scalar4(snapshot.orientation[tag]));
->>>>>>> ec735210
+                angmom_proc[rank].push_back(quat_to_scalar4(snapshot.angmom[tag]));
+                inertia_proc[rank].push_back(vec_to_scalar3(snapshot.inertia[tag]));
                 tag_proc[rank].push_back(tag);
                 N_proc[rank]++;
                 }
@@ -1080,14 +1076,9 @@
             h_tag.data[tag] = tag;
             h_rtag.data[tag] = tag;
             h_body.data[tag] = snapshot.body[tag];
-<<<<<<< HEAD
-            h_orientation.data[tag] = snapshot.orientation[tag];
-            h_angmom.data[tag] = snapshot.angmom[tag];
-            h_inertia.data[tag] = snapshot.inertia[tag];
-=======
             h_orientation.data[tag] = quat_to_scalar4(snapshot.orientation[tag]);
-            m_inertia_tensor[tag] = snapshot.inertia_tensor[tag];
->>>>>>> ec735210
+            h_angmom.data[tag] = quat_to_scalar4(snapshot.angmom[tag]);
+            h_inertia.data[tag] = vec_to_scalar3(snapshot.inertia[tag]);
             }
 
         // initialize type mapping
@@ -1272,13 +1263,9 @@
                 snapshot.diameter[snap_id] = diameter_proc[rank][idx];
                 snapshot.image[snap_id] = image_proc[rank][idx];
                 snapshot.body[snap_id] = body_proc[rank][idx];
-<<<<<<< HEAD
-                snapshot.orientation[snap_id] = orientation_proc[rank][idx];
-                snapshot.angmom[snap_id] = angmom_proc[rank][idx];
-                snapshot.inertia[snap_id] = inertia_proc[rank][idx];
-=======
                 snapshot.orientation[snap_id] = quat<Real>(orientation_proc[rank][idx]);
->>>>>>> ec735210
+                snapshot.angmom[snap_id] = quat<Real>(angmom_proc[rank][idx]);
+                snapshot.inertia[snap_id] = vec3<Real>(inertia_proc[rank][idx]);
 
                 // make sure the position stored in the snapshot is within the boundaries
                 Scalar3 tmp = vec_to_scalar3(snapshot.pos[snap_id]);
@@ -1315,14 +1302,9 @@
             snapshot.image[snap_id].y -= m_o_image.y;
             snapshot.image[snap_id].z -= m_o_image.z;
             snapshot.body[snap_id] = h_body.data[idx];
-<<<<<<< HEAD
-            snapshot.orientation[snap_id] = h_orientation.data[idx];
-            snapshot.angmom[snap_id] = h_angmom.data[idx];
-            snapshot.inertia[snap_id] = h_inertia.data[idx];
-=======
             snapshot.orientation[snap_id] = quat<Real>(h_orientation.data[idx]);
-            snapshot.inertia_tensor[snap_id] = m_inertia_tensor[idx];
->>>>>>> ec735210
+            snapshot.angmom[snap_id] = quat<Real>(h_angmom.data[idx]);
+            snapshot.inertia[snap_id] = vec3<Real>(h_inertia.data[idx]);
 
             // make sure the position stored in the snapshot is within the boundaries
             Scalar3 tmp = vec_to_scalar3(snapshot.pos[snap_id]);
@@ -2419,14 +2401,8 @@
     .def("setBody", &ParticleData::setBody)
     .def("setType", &ParticleData::setType)
     .def("setOrientation", &ParticleData::setOrientation)
-<<<<<<< HEAD
     .def("setAngularMomentum", &ParticleData::setAngularMomentum)
     .def("setMomentsOfInertia", &ParticleData::setMomentsOfInertia)
-    .def("takeSnapshot", &ParticleData::takeSnapshot)
-    .def("initializeFromSnapshot", &ParticleData::initializeFromSnapshot)
-=======
-    .def("setInertiaTensor", &ParticleData::setInertiaTensor)
->>>>>>> ec735210
     .def("getMaximumTag", &ParticleData::getMaximumTag)
     .def("addParticle", &ParticleData::addParticle)
     .def("removeParticle", &ParticleData::removeParticle)
@@ -2459,14 +2435,9 @@
     diameter.resize(N,Scalar(1.0));
     image.resize(N,make_int3(0,0,0));
     body.resize(N,NO_BODY);
-<<<<<<< HEAD
-    orientation.resize(N,make_scalar4(1.0,0.0,0.0,0.0));
-    angmom.resize(N,make_scalar4(0.0,0.0,0.0,0.0));
-    inertia.resize(N,make_scalar3(1.0,1.0,1.0));
-=======
     orientation.resize(N,quat<Real>(1.0,vec3<Real>(0.0,0.0,0.0)));
-    inertia_tensor.resize(N);
->>>>>>> ec735210
+    angmom.resize(N,quat<Real>(0.0,vec3<Real>(0.0,0.0,0.0)));
+    inertia.resize(N,vec3<Real>(1.0,1.0,1.0));
     size = N;
     }
 
