--- conflicted
+++ resolved
@@ -659,16 +659,11 @@
             const boost::function<void (unsigned int, unsigned int, unsigned int)> &func);
         #endif
 
-<<<<<<< HEAD
         //! Notify listeners that ghost particles have been removed
         void notifyGhostParticlesRemoved();
-=======
+
         //! Connects a funtion to be called every time the number of types changes
         boost::signals2::connection connectNumTypesChange(const boost::function< void()> &func);
-
-        //! Notify listeners that the number of ghost particles has changed
-        void notifyGhostParticleNumberChange();
->>>>>>> 001fdcb3
 
         //! Gets the particle type index given a name
         unsigned int getTypeByName(const std::string &name) const;
@@ -920,7 +915,6 @@
 
 #endif // ENABLE_MPI
 
-<<<<<<< HEAD
         //! Add a single particle to the simulation
         unsigned int addParticle(unsigned int type);
 
@@ -929,7 +923,7 @@
 
         //! Return the nth active global tag
         unsigned int getNthTag(unsigned int n) const;
-=======
+
         //! Add particle types
         /*! \param Name of type to add
          *
@@ -937,7 +931,6 @@
          * returns the id of the newly added type
          */
         unsigned int addType(const std::string& type_name);
->>>>>>> 001fdcb3
 
         //! Translate the box origin
         /*! \param a vector to apply in the translation
