--- conflicted
+++ resolved
@@ -110,7 +110,6 @@
     // initialize box length at last update
     m_last_L = m_pdata->getGlobalBox().getNearestPlaneDistance();
     m_last_L_local = m_pdata->getBox().getNearestPlaneDistance();
-<<<<<<< HEAD
     
     // allocate r_cut pairwise storage
     GPUArray<Scalar> r_cut(m_typpair_idx.getNumElements(), exec_conf);
@@ -129,15 +128,6 @@
     
     // allocate the number of neighbors (per particle)
     GPUArray<unsigned int> n_neigh(m_pdata->getMaxN(), exec_conf);
-=======
-
-    // allocate conditions flags
-    GPUFlags<unsigned int> conditions(exec_conf);
-    m_conditions.swap(conditions);
-
-    // allocate m_n_neigh
-    GPUArray<unsigned int> n_neigh(m_pdata->getMaxN(), m_exec_conf);
->>>>>>> 442646be
     m_n_neigh.swap(n_neigh);
     
     // default allocation of 8 neighbors per particle for the neighborlist
@@ -1321,16 +1311,10 @@
         {
         h_head_list.data[i] = headAddress;
 
-<<<<<<< HEAD
         // move the head address along
         unsigned int myType = __scalar_as_int(h_pos.data[i].w);
         headAddress += h_Nmax.data[myType];
         }
-=======
-    // re-allocate, overwriting old neighbor list
-    GPUArray<unsigned int> nlist(m_pdata->getMaxN(), m_Nmax+1, m_exec_conf);
-    m_nlist.swap(nlist);
->>>>>>> 442646be
 
     resizeNlist(headAddress);
     
