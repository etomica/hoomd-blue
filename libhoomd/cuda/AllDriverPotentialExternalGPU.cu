--- conflicted
+++ resolved
@@ -57,13 +57,8 @@
 #include "EvaluatorExternalPeriodic.h"
 #include "AllDriverPotentialExternalGPU.cuh"
 
-<<<<<<< HEAD
-cudaError_t gpu_compute_lamellar_forces(const external_potential_args_t& potential_args,
+cudaError_t gpu_compute_periodic_forces(const external_potential_args_t& potential_args,
                                       const Scalar4 *d_params)
-=======
-cudaError_t gpu_compute_periodic_forces(const external_potential_args_t& potential_args,
-                                      const float4 *d_params)
->>>>>>> a2288f1c
     {
     return gpu_compute_external_forces<EvaluatorExternalPeriodic>(potential_args, d_params);
     }
