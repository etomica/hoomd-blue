--- conflicted
+++ resolved
@@ -16,9 +16,6 @@
 
 ## v2.0.2
 
-<<<<<<< HEAD
-* Support CUDA Toolkit 8.0
-=======
 *Not yet released*
 
 * Support CUDA Toolkit 8.0
@@ -30,7 +27,6 @@
 *Bug fixes*
 
 * Fix a bug where dump.gsd() would write invalid data in simulations with changing number of particles
->>>>>>> 55ebf73f
 
 ## v2.0.1
 
