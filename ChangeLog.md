# HOOMD-blue Change Log

[TOC]

<<<<<<< HEAD
## v2.3.0

Not yet released

*New features*

* General:
    * Store `BUILD_*` CMake variables in the hoomd cmake cache for use in external plugins.
    * `init.read_gsd` and `data.gsd_snapshot` now accept negative frame indices to index from the end of the trajectory.
    * Faster reinitialization from snapshots when done frequently.
    * New command line option `--single-mpi` allows non-mpi builds of hoomd to launch within mpirun (i.e. for use with mpi4py managed pools of jobs)
    * For users of the University of Michigan Flux system: A `--mode` option is no longer required to run hoomd.

* MD:
    * Improve performance with `md.constrain.rigid` in multi-GPU simulations.
    * New command `integrator.randomize_velocities()` sets a particle group's linear and angular velocities to random values consistent with a given kinetic temperature.

* HPMC:
    * Enabled simulations involving spherical walls and convex spheropolyhedral particle shapes.
    * Support patchy energetic interactions between particles (CPU only)
    * New command `hpmc.update.clusters()` supports geometric cluster moves with anisotropic particles and/or depletants and/or patch potentials. Supported move types: pivot and line reflection (geometric), and AB type swap.

* JIT:
    * Add new experimental `jit` module that uses LLVM to compile and execute user provided C++ code at runtime. (CPU only)
    * Add `jit.patch.user`: Compute arbitrary patch energy between particles in HPMC (CPU only)
    * Add `jit.patch.user_union`: Compute arbitrary patch energy between rigid unions of points in HPMC (CPU only)
    * Patch energies operate with implicit depletant and normal HPMC integration modes.
    * `jit.patch.user_union` operates efficiently with additive contributions to the cutoff.

* MPCD:
    * The `mpcd` component adds support for simulating hydrodynamics using the multiparticle collision dynamics method.

*Beta feature*

* Node local parallelism (optional, build with `ENABLE_TBB=on`):
    * The command line option `--nthreads` limits the number of threads HOOMD will use. The default is all CPU cores in the system.
    * Only the following methods in HOOMD will take advantage of multiple threads:
        * `hpmc.update.clusters()`
        * HPMC integrators with implicit depletants enabled
        * `jit.patch.user_union`

Node local parallelism is still under development. It is not enabled in builds by default and only a few methods utilize
multiple threads. In future versions, additional methods in HOOMD may support multiple threads.

To ensure future workflow compatibility as future versions enable threading in more components, explicitly set --nthreads=1.

*Bug fixes*

* Fixed a problem with periodic boundary conditions and implicit depletants when `depletant_mode=circumsphere`
* Fixed a rare segmentation fault with `hpmc.integrate.*_union()` and `hpmc.integrate.polyhedron`
* `md.force.active` and `md.force.dipole` now record metadata properly.

*Other changes*

* Eigen is now provided as a submodule. Plugins that use Eigen headers need to update include paths.
* HOOMD now builds with pybind 2.2. Minor changes to source and cmake scripts in plugins may be necessary. See the updated example plugin.
=======
## v2.2.5

Released 2018/04/20

*Bug fixes*

* Pin cuda compatible version in conda package to resolve `libcu*.so` not found errors in conda installations.
>>>>>>> 2ceb421a

## v2.2.4

Released 2018/03/05

*Bug fixes*

* Fix a rare error in `md.nlist.tree` when particles are very close to each other.
* Fix deadlock when `init.read_getar` is given different file names on different ranks.
* Sample from the correct uniform distribution of depletants in a sphere cap with `depletant_mode='overlap_regions'` on the CPU
* Fix a bug where ternary (or higher order) mixtures of small and large particles were not correctly handled with `depletant_mode='overlap_regions'` on the CPU
* Improve acceptance rate in depletant simulations with `depletant_mode='overlap_regions'`

## v2.2.3

Released 2018/01/25

*Bug fixes*

* Write default values to gsd frames when non-default values are present in frame 0.
* `md.wall.force_shifted_lj` now works.
* Fix a bug in HPMC where `run()` would not start after `restore_state` unless shape parameters were also set from python.
* Fix a bug in HPMC Box MC updater where moves were attempted with zero weight.
* `dump.gsd()` now writes `hpmc` shape state correctly when there are multiple particle types.
* `hpmc.integrate.polyhedron()` now produces correct results on the GPU.
* Fix binary compatibility across python minor versions.

## v2.2.2

Released 2017/12/04

*Bug fixes*

* `md.dihedral.table.set_from_file` now works.
* Fix a critical bug where forces in MPI simulations with rigid bodies or anisotropic particles were incorrectly calculated
* Ensure that ghost particles are updated after load balancing.
* `meta.dump_metadata` no longer reports an error when used with `md.constrain.rigid`
* Miscellaneous documentation fixes
* `dump.gsd` can now write GSD files with 0 particles in a frame
* Explicitly report MPI synchronization delays due to load imbalance with `profile=True`
* Correctly compute net torque of rigid bodies with anisotropic constituent particles in MPI execution on multiple ranks
* Fix `PotentialPairDPDThermoGPU.h` for use in external plugins
* Use correct ghost region with `constrain.rigid` in MPI execution on multiple ranks
* `hpmc.update.muvt()` now works with `depletant_mode='overlap_regions'`
* Fix the sampling of configurations with in `hpmc.update.muvt` with depletants
* Fix simulation crash after modifying a snapshot and re-initializing from it
* The pressure in simulations with rigid bodies (`md.constrain.rigid()`) and MPI on multiple ranks is now computed correctly

## v2.2.1

Released 2017/10/04

*Bug fixes*

* Add special pair headers to install target
* Fix a bug where `hpmc.integrate.convex_polyhedron`, `hpmc.integrate.convex_spheropolyhedron`, `hpmc.integrate.polyedron`, `hpmc.integrate.faceted_sphere`, `hpmc.integrate.sphere_union` and `hpmc.integrate.convex_polyhedron_union` produced spurious overlaps on the GPU

## v2.2.0

Released 2017/09/08

*New features*

* General:
    * Add `hoomd.hdf5.log` to log quantities in hdf5 format. Matrix quantities can be logged.
    * `dump.gsd` can now save internal state to gsd files. Call `dump_state(object)` to save the state for a particular object. The following objects are supported:
        * HPMC integrators save shape and trial move size state.
    * Add *dynamic* argument to `hoomd.dump.gsd` to specify which quantity categories should be written every frame.
    * HOOMD now inter-operates with other python libraries that set the active CUDA device.
    * Add generic capability for bidirectional ghost communication, enabling multi body potentials in MPI simulation.

* MD:
    * Added support for a 3 body potential that is harmonic in the local density.
    * `force.constant` and `force.active` can now apply torques.
    * `quiet` option to `nlist.tune` to quiet the output of the embedded `run()` commands.
    * Add special pairs as exclusions from neighbor lists.
    * Add cosine squared angle potential `md.angle.cosinesq`.
    * Add `md.pair.DLVO()` for evaluation of colloidal dispersion and electrostatic forces.
    * Add Lennard-Jones 12-8 pair potential.
    * Add Buckingham (exp-6) pair potential.
    * Add Coulomb 1-4 special_pair potential.
    * Check that composite body dimensions are consistent with minimum image convention and generate an error if they are not.
    * `md.integrate.mode.minimize_fire()` now supports anisotropic particles (i.e. composite bodies)
    * `md.integrate.mode.minimize_fire()` now supports flexible specification of integration methods
    * `md.integrate.npt()/md.integrate.nph()` now accept a friction parameter (gamma) for damping out box fluctuations during minimization runs
    * Add new command `integrate.mode_standard.reset_methods()` to clear NVT and NPT integrator variables


* HPMC:
    * `hpmc.integrate.sphere_union()` takes new capacity parameter to optimize performance for different shape sizes
    * `hpmc.integrate.polyhedron()` takes new capacity parameter to optimize performance for different shape sizes
    * `hpmc.integrate.convex_polyhedron` and `convex_spheropolyhedron` now support arbitrary numbers of vertices, subject only to memory limitations (`max_verts` is now ignored).
    * HPMC integrators restore state from a gsd file read by `init.read_gsd` when the option `restore_state` is `True`.
    * Deterministic HPMC integration on the GPU (optional): `mc.set_params(deterministic=True)`.
    * New `hpmc.update.boxmc.ln_volume()` move allows logarithmic volume moves for fast equilibration.
    * New shape: `hpmc.integrate.convex_polyhedron_union` performs simulations of unions of convex polyhedra.
    * `hpmc.field.callback()` now enables MC energy evaluation in a python function
    * The option `depletant_mode='overlap_regions'` for `hpmc.integrate.*` allows the selection of a new depletion algorithm that restores the diffusivity of dilute colloids in dense depletant baths

*Deprecated*

* HPMC: `hpmc.integrate.sphere_union()` no longer needs the `max_members` parameter.
* HPMC: `hpmc.integrate.convex_polyhedron` and `convex_spheropolyhedron` no longer needs the `max_verts` parameter.
* The *static* argument to `hoomd.dump.gsd` should no longer be used. Use *dynamic* instead.

*Bug fixes*

* HPMC:
    * `hpmc.integrate.sphere_union()` and `hpmc.integrate.polyhedron()` missed overlaps.
    * Fix alignment error when running implicit depletants on GPU with ntrial > 0.
    * HPMC integrators now behave correctly when the user provides different RNG seeds on different ranks.
    * Fix a bug where overlapping configurations were produced with `hpmc.integrate.faceted_sphere()`

* MD:
    * `charge.pppm()` with `order=7` now gives correct results
    * The PPPM energy for particles excluded as part of rigid bodies now correctly takes into account the periodic boundary conditions

* EAM:
    * `metal.pair.eam` now produces correct results.

*Other changes*

* Optimized performance of HPMC sphere union overlap check and polyhedron shape
* Improved performance of rigid bodies in MPI simulations
* Support triclinic boxes with rigid bodies
* Raise an error when an updater is given a period of 0
* Revised compilation instructions
* Misc documentation improvements
* Fully document `constrain.rigid`
* `-march=native` is no longer set by default (this is now a suggestion in the documentation)
* Compiler flags now default to CMake defaults
* `ENABLE_CUDA` and `ENABLE_MPI` CMake options default OFF. User must explicitly choose to enable optional dependencies.
* HOOMD now builds on powerpc+CUDA platforms (tested on summitdev)
* Improve performance of GPU PPPM force calculation
* Use sphere tree to further improve performance of `hpmc.integrate.sphere_union()`

## v2.1.9

Released 2017/08/22

*Bug fixes*

* Fix a bug where the log quantity `momentum` was incorrectly reported in MPI simulations.
* Raise an error when the user provides inconsistent  `charge` or `diameter` lists to `md.constrain.rigid`.
* Fix a bug where `pair.compute_energy()` did not report correct results in MPI parallel simulations.
* Fix a bug where make rigid bodies with anisotropic constituent particles did not work on the GPU.
* Fix hoomd compilation after the rebase in the cub repository.
* `deprecated.dump.xml()` now writes correct results when particles have been added or deleted from the simulation.
* Fix a critical bug where `charge.pppm()` calculated invalid forces on the GPU

## v2.1.8

Released 2017/07/19

*Bug fixes*

* `init.read_getar` now correctly restores static quantities when given a particular frame.
* Fix bug where many short calls to `run()` caused incorrect results when using `md.integrate.langevin`.
* Fix a bug in the Saru pseudo-random number generator that caused some double-precision values to be drawn outside the valid range [0,1) by a small amount. Both floats and doubles are now drawn on [0,1).
* Fix a bug where coefficients for multi-character unicode type names failed to process in Python 2.

*Other changes*

* The Saru generator has been moved into `hoomd/Saru.h`, and plugins depending on Saru or SaruGPU will need to update their includes. The `SaruGPU` class has been removed. Use `hoomd::detail::Saru` instead for both CPU and GPU plugins.

## v2.1.7

Released 2017/05/11

*Bug fixes*

* Fix PPM exclusion handling on the CPU
* Handle `r_cut` for special pairs correctly
* Fix tauP reference in NPH documentation
* Fixed ``constrain.rigid`` on compute 5.x.
* Fixed random seg faults when using sqlite getar archives with LZ4 compression
* Fixed XZ coupling with ``hoomd.md.integrate.npt`` integration
* Fixed aspect ratio with non-cubic boxes in ``hoomd.hpmc.update.boxmc``

## v2.1.6

Released 2017/04/12

*Bug fixes*

* Document `hpmc.util.tune_npt`
* Fix dump.getar.writeJSON usage with MPI execution
* Fix a bug where integrate.langevin and integrate.brownian correlated RNGs between ranks in multiple CPU execution
* Bump CUB to version 1.6.4 for improved performance on Pascal architectures. CUB is now embedded using a git submodule. Users upgrading existing git repositories should reinitialize their git submodules with ``git submodule update --init``
* CMake no longer complains when it finds a partial MKL installation.

## v2.1.5

Released 2017/03/09

*Bug fixes*

* Fixed a compile error on Mac

## v2.1.4

Released 2017/03/09

*Bug fixes*

* Fixed a bug re-enabling disabled integration methods
* Fixed a bug where adding particle types to the system failed for anisotropic pair potentials
* scipy is no longer required to execute DEM component unit tests
* Issue a warning when a subsequent call to context.initialize is given different arguments
* DPD now uses the seed from rank 0 to avoid incorrect simulations when users provide different seeds on different ranks
* Miscellaneous documentation updates
* Defer initialization message until context.initialize
* Fixed a problem where a momentary dip in TPS would cause walltime limited jobs to exit prematurely
* HPMC and DEM components now correctly print citation notices

## v2.1.3

Released 2017/02/07

*Bug fixes*

* Fixed a bug where the WalltimeLimitReached was ignored

## v2.1.2

Released 2017/01/11

*Bug fixes*

* (HPMC) Implicit depletants with spheres and faceted spheres now produces correct ensembles
* (HPMC) Implicit depletants with ntrial > 0 now produces correct ensembles
* (HPMC) NPT ensemble in HPMC (`hpmc.update.boxmc`) now produces correct ensembles
* Fix a bug where multiple nvt/npt integrators caused warnings from analyze.log.
* update.balance() is properly ignored when only one rank is available
* Add missing headers to plugin install build
* Fix a bug where charge.pppm calculated an incorrect pressure

* Other changes *

* Drop support for compute 2.0 GPU devices
* Support cusolver with CUDA 8.0

## v2.1.1

Released 2016/10/23

*Bug fixes*

* Fix `force.active` memory allocation bug
* Quiet Python.h warnigns when building (python 2.7)
* Allow multi-character particle types in HPMC (python 2.7)
* Enable `dump.getar.writeJSON` in MPI
* Allow the flow to change directions in `md.update.mueller_plathe_flow`
* Fix critical bug in MPI communication when using HPMC integrators

## v2.1.0

Released 2016/10/04

*New features*

* enable/disable overlap checks between pairs of constituent particles for `hpmc.integrate.sphere_union()`
* Support for non-additive mixtures in HPMC, overlap checks can now be enabled/disabled per type-pair
* Add `md.constrain.oned` to constrain particles to move in one dimension
* `hpmc.integrate.sphere_union()` now takes max_members as an optional argument, allowing to use GPU memory more efficiently
* Add `md.special_pair.lj()` to support scaled 1-4 (or other) exclusions in all-atom force fields
* `md.update.mueller_plathe_flow()`: Method to create shear flows in MD simulations
* `use_charge` option for `md.pair.reaction_field`
* `md.charge.pppm()` takes a Debye screening length as an optional parameter
* `md.charge.pppm()` now computes the rigid body correction to the PPPM energy

*Deprecated*

* HPMC: the `ignore_overlaps` flag is replaced by `hpmc.integrate.interaction_matrix`

*Other changes*

* Optimized MPI simulations of mixed systems with rigid and non-rigid bodies
* Removed dependency on all boost libraries. Boost is no longer needed to build hoomd
* Intel compiler builds are no longer supported due to c++11 bugs
* Shorter compile time for HPMC GPU kernels
* Include symlinked external components in the build process
* Add template for external components
* Optimized dense depletant simulations with HPMC on CPU

*Bug fixes*

* fix invalid mesh energy in non-neutral systems with `md.charge.pppm()`
* Fix invalid forces in simulations with many bond types (on GPU)
* fix rare cases where analyze.log() would report a wrong pressure
* fix possible illegal memory access when using `md.constrain.rigid()` in GPU MPI simulations
* fix a bug where the potential energy is misreported on the first step with `md.constrain.rigid()`
* Fix a bug where the potential energy is misreported in MPI simulations with `md.constrain.rigid()`
* Fix a bug where the potential energy is misreported on the first step with `md.constrain.rigid()`
* `md.charge.pppm()` computed invalid forces
* Fix a bug where PPPM interactions on CPU where not computed correctly
* Match logged quantitites between MPI and non-MPI runs on first time step
* Fix `md.pair.dpd` and `md.pair.dpdlj` `set_params`
* Fix diameter handling in DEM shifted WCA potential
* Correctly handle particle type names in lattice.unitcell
* Validate `md.group.tag_list` is consistent across MPI ranks

## v2.0.3

Released 2016/08/30

* hpmc.util.tune now works with particle types as documented
* Fix pressure computation with pair.dpd() on the GPU
* Fix a bug where dump.dcd corrupted files on job restart
* Fix a bug where HPMC walls did not work correctly with MPI
* Fix a bug where stdout/stderr did not appear in MPI execution
* HOOMD will now report an human readable error when users forget context.initialize()
* Fix syntax errors in frenkel ladd field

## v2.0.2

Released 2016/08/09

* Support CUDA Toolkit 8.0
* group.rigid()/nonrigid() did not work in MPI simulations
* Fix builds with ENABLE_DOXYGEN=on
* Always add -std=c++11 to the compiler command line arguments
* Fix rare infinite loops when using hpmc.integrate.faceted_sphere
* Fix hpmc.util.tune to work with more than one tunable
* Fix a bug where dump.gsd() would write invalid data in simulations with changing number of particles
* replicate() sometimes did not work when restarting a simulation

## v2.0.1

Released 2016/07/15

*Bug fixes*

* Fix acceptance criterion in mu-V-T simulations with implicit depletants (HPMC).
* References to disabled analyzers, computes, updaters, etc. are properly freed from the simulation context.
* Fix a bug where `init.read_gsd` ignored the `restart` argument.
* Report an error when HPMC kernels run out of memory.
* Fix ghost layer when using rigid constraints in MPI runs.
* Clarify definition of the dihedral angle.

## v2.0.0

Released 2016/06/22

HOOMD-blue v2.0 is released under a clean BSD 3-clause license.

*New packages*

* `dem` - simulate faceted shapes with dynamics
* `hpmc` - hard particle Monte Carlo of a variety of shape classes.

*Bug fixes*

* Angles, dihedrals, and impropers no longer initialize with one default type.
* Fixed a bug where integrate.brownian gave the same x,y, and z velocity components.
* Data proxies verify input types and vector lengths.
* dump.dcd no longer generates excessive metadata traffic on lustre file systems

*New features*

* Distance constraints `constrain.distance` - constrain pairs of particles to a fixed separation distance
* Rigid body constraints `constrain.rigid` - rigid bodies now have central particles, and support MPI and replication
* Multi-GPU electrostatics `charge.pppm` - the long range electrostatic forces are now supported in MPI runs
* `context.initialize()` can now be called multiple times - useful in jupyter notebooks
* Manage multiple simulations in a single job script with `SimulationContext` as a python context manager.
* `util.quiet_status() / util.unquiet_status()` allow users to control if line status messages are output.
* Support executing hoomd in Jupyter (ipython) notebooks. Notice, warning, and error messages now show up in the
  notebook output blocks.
* `analyze.log` can now register python callback functions as sources for logged quantities.
* The GSD file format (http://gsd.readthedocs.io) is fully implemented in hoomd
    * `dump.gsd` writes GSD trajectories and restart files (use `truncate=true` for restarts).
    * `init.read_gsd` reads GSD file and initializes the system, and can start the simulation
       from any frame in the GSD file.
    * `data.gsd_snapshot` reads a GSD file into a snapshot which can be modified before system
      initialization with `init.read_snapshot`.
    * The GSD file format is capable of storing all particle and topology data fields in hoomd,
      either static at frame 0, or varying over the course of the trajectory. The number of
      particles, types, bonds, etc. can also vary over the trajectory.
* `force.active` applies an active force (optionally with rotational diffusion) to a group of particles
* `update.constrain_ellipsoid` constrains particles to an ellipsoid
* `integrate.langevin` and `integrate.brownian` now apply rotational noise and damping to anisotropic particles
* Support dynamically updating groups. `group.force_update()` forces the group to rebuild according
  to the original selection criteria. For example, this can be used to periodically update a cuboid
  group to include particles only in the specified region.
* `pair.reaction_field` implements a pair force for a screened electrostatic interaction of a charge pair in a
  dielectric medium.
* `force.get_energy` allows querying the potential energy of a particle group for a specific force
* `init.create_lattice` initializes particles on a lattice.
    * `lattice.unitcell` provides a generic unit cell definition for `create_lattice`
    * Convenience functions for common lattices: sq, hex, sc, bcc, fcc.
* Dump and initialize commands for the GTAR file format (http://libgetar.readthedocs.io).
    * GTAR can store trajectory data in zip, tar, sqlite, or bare directories
    * The current version stores system properties, later versions will be able to capture log, metadata, and other
      output to reduce the number of files that a job script produces.
* `integrate.npt` can now apply a constant stress tensor to the simulation box.
* Faceted shapes can now be simulated through the `dem` component.

*Changes that require job script modifications*

* `context.initialize()` is now required before any other hoomd script command.
* `init.reset()` no longer exists. Use `context.initialize()` or activate a `SimulationContext`.
* Any scripts that relied on undocumented members of the `globals` module will fail. These variables have been moved to
  the `context` module and members of the currently active `SimulationContext`.
* bonds, angles, dihedrals, and impropers no longer use the `set_coeff` syntax. Use `bond_coeff.set`, `angle_coeff.set`,
  `dihedral_coeff.set`, and `improper_coeff.set` instead.
* `hoomd_script` no longer exists, python commands are now spread across `hoomd`, `hoomd.md`, and other sub packages.
* `integrate.\*_rigid()` no longer exists. Use a standard integrator on `group.rigid_center()`, and define rigid bodies
  using `constrain.rigid()`
* All neighbor lists must be explicitly created using `nlist.\*`, and each pair potential must be attached explicitly
  to a neighbor list. A default global neighbor list is no longer created.
* Moved cgcmm into its own package.
* Moved eam into the metal package.
* Integrators now take `kT` arguments for temperature instead of `T` to avoid confusion on the units of temperature.
* phase defaults to 0 for updaters and analyzers so that restartable jobs are more easily enabled by default.
* `dump.xml` (deprecated) requires a particle group, and can dump subsets of particles.

*Other changes*

* CMake minimum version is now 2.8
* Convert particle type names to `str` to allow unicode type name input
* `__version__` is now available in the top level package
* `boost::iostreams` is no longer a build dependency
* `boost::filesystem` is no longer a build dependency
* New concepts page explaining the different styles of neighbor lists
* Default neighbor list buffer radius is more clearly shown to be r_buff = 0.4
* Memory usage of `nlist.stencil` is significantly reduced
* A C++11 compliant compiler is now required to build HOOMD-blue

*Removed*

* Removed `integrate.bdnvt`: use `integrate.langevin`
* Removed `mtk=False` option from `integrate.nvt` - The MTK NVT integrator is now the only implementation.
* Removed `integrate.\*_rigid()`: rigid body functionality is now contained in the standard integration methods
* Removed the global neighbor list, and thin wrappers to the neighbor list in `nlist`.
* Removed PDB and MOL2 dump writers.
* Removed init.create_empty

*Deprecated*

* Deprecated analyze.msd.
* Deprecated dump.xml.
* Deprecated dump.pos.
* Deprecated init.read_xml.
* Deprecated init.create_random.
* Deprecated init.create_random_polymers.

## v1.3.3

Released 2016/03/06

*Bug fixes*

* Fix problem incluing `hoomd.h` in plugins
* Fix random memory errors when using walls

## v1.3.2

Released 2016/02/08

*Bug fixes*

* Fix wrong access to system.box
* Fix kinetic energy logging in MPI
* Fix particle out of box error if particles are initialized on the boundary in MPI
* Add integrate.brownian to the documentation index
* Fix misc doc typos
* Fix runtime errors with boost 1.60.0
* Fix corrupt metadata dumps in MPI runs

## v1.3.1

Released 2016/1/14

*Bug fixes*

* Fix invalid MPI communicator error with Intel MPI
* Fix python 3.5.1 seg fault

## v1.3.0

Released 2015/12/8

*New features*

* Automatically load balanced domain decomposition simulations.
* Anisotropic particle integrators.
* Gay-Berne pair potential.
* Dipole pair potential.
* Brownian dynamics `integrate.brownian`
* Langevin dynamics `integrate.langevin` (formerly `bdnvt`)
* `nlist.stencil` to compute neighbor lists using stencilled cell lists.
* Add single value scale, `min_image`, and `make_fraction` to `data.boxdim`
* `analyze.log` can optionally not write a file and now supports querying current quantity values.
* Rewritten wall potentials.
    * Walls are now sums of planar, cylindrical, and spherical half-spaces.
    * Walls are defined and can be modified in job scripts.
    * Walls execute on the GPU.
    * Walls support per type interaction parameters.
    * Implemented for: lj, gauss, slj, yukawa, morse, force_shifted_lj, and mie potentials.
* External electric field potential: `external.e_field`

*Bug fixes*

* Fixed a bug where NVT integration hung when there were 0 particles in some domains.
* Check SLURM environment variables for local MPI rank identification
* Fixed a typo in the box math documentation
* Fixed a bug where exceptions weren't properly passed up to the user script
* Fixed a bug in the velocity initialization example
* Fixed an openmpi fork() warning on some systems
* Fixed segfaults in PPPM
* Fixed a bug where compute.thermo failed after reinitializing a system
* Support list and dict-like objects in init.create_random_polymers.
* Fall back to global rank to assign GPUs if local rank is not available

*Deprecated commands*

* `integrate.bdnvt` is deprecated. Use `integrate.langevin` instead.
* `dump.bin` and `init.bin` are now removed. Use XML files for restartable jobs.

*Changes that may break existing scripts*

* `boxdim.wrap` now returns the position and image in a tuple, where it used to return just the position.
* `wall.lj` has a new API
* `dump.bin` and `init.bin` have been removed.

## v1.2.1

Released 2015/10/22

*Bug fixes*

* Fix a crash when adding or removing particles and reinitializing
* Fix a bug where simulations hung on sm 5.x GPUs with CUDA 7.5
* Fix compile error with long tests enabled
* Issue a warning instead of an error for memory allocations greater than 4 GiB.
* Fix invalid RPATH when building inside `zsh`.
* Fix incorrect simulations with `integrate.npt_rigid`
* Label mie potential correctly in user documentation

## v1.2.0

Released 2015/09/30

*New features*

* Performance improvements for systems with large particle size disparity
* Bounding volume hierarchy (tree) neighbor list computation
* Neighbor lists have separate `r_cut` values for each pair of types
* addInfo callback for dump.pos allows user specified information in pos files

*Bug fixes*

* Fix `test_pair_set_energy` unit test, which failed on numpy < 1.9.0
* Analyze.log now accepts unicode strings.
* Fixed a bug where calling `restore_snapshot()` during a run zeroed potential parameters.
* Fix segfault on exit with python 3.4
* Add `cite.save()` to documentation
* Fix a problem were bond forces are computed incorrectly in some MPI configurations
* Fix bug in pair.zbl
* Add pair.zbl to the documentation
* Use `HOOMD_PYTHON_LIBRARY` to avoid problems with modified CMake builds that preset `PYTHON_LIBRARY`

## v1.1.1

Released 2015/07/21

*Bug fixes*

* `dump.xml(restart=True)` now works with MPI execution
* Added missing documentation for `meta.dump_metadata`
* Build all unit tests by default
* Run all script unit tests through `mpirun -n 1`

## v1.1.0

Released 2015/07/14

*New features*

* Allow builds with ninja.
* Allow K=0 FENE bonds.
* Allow number of particles types to change after initialization.
```system.particles.types.add('newType')```
* Allow number of particles to change after initialization.
```
system.particles.add('A')
del system.particles[0]
```
* OPLS dihedral
* Add `phase` keyword to analyzers and dumps to make restartable jobs easier.
* `HOOMD_WALLTIME_STOP` environment variable to stop simulation runs before they hit a wall clock limit.
* `init.read_xml()` Now accepts an initialization and restart file.
* `dump.xml()` can now write restart files.
* Added documentation concepts page on writing restartable jobs.
* New citation management infrastructure. `cite.save()` writes `.bib` files with a list of references to features
  actively used in the current job script.
* Snapshots expose data as numpy arrays for high performance access to particle properties.
* `data.make_snapshot()` makes a new empty snapshot.
* `analyze.callback()` allows multiple python callbacks to operate at different periods.
* `comm.barrier()` and `comm.barrier_all()` allow users to insert barriers into their scripts.
* Mie pair potential.
* `meta.dump_metadata()` writes job metadata information out to a json file.
* `context.initialize()` initializes the execution context.
* Restart option for `dump.xml()`

*Bug fixes*

* Fix slow performance when initializing `pair.slj()`in MPI runs.
* Properly update particle image when setting position from python.
* PYTHON_SITEDIR hoomd shell launcher now calls the python interpreter used at build time.
* Fix compile error on older gcc versions.
* Fix a bug where rigid bodies had 0 velocity when restarting jobs.
* Enable `-march=native` builds in OS X clang builds.
* Fix `group.rigid()` and `group.nonrigid()`.
* Fix image access from the python data access proxies.
* Gracefully exit when launching MPI jobs with mixed execution configurations.

*Changes that may require updated job scripts*

* `context.initialize()` **must** be called before any `comm` method that queries the MPI rank. Call it as early as
  possible in your job script (right after importing `hoomd_script`) to avoid problems.

*Deprecated*

* `init.create_empty()` is deprecated and will be removed in a future version. Use `data.make_snapshot()` and
  `init.read_snapshot()` instead.
* Job scripts that do not call `context.initialize()` will result in a warning message. A future version of HOOMD
  will require that you call `context.initialize()`.

*Removed*

* Several `option` commands for controlling the execution configuration. Replaced with `context.initialize`.

## v1.0.5

Released 2015/05/19

*Bug fixes*

* Fix segfault when changing integrators
* Fix system.box to indicate the correct number of dimensions
* Fix syntax error in comm.get_rank with --nrank
* Enable CUDA enabled builds with the intel compiler
* Use CMake builtin FindCUDA on recent versions of CMake
* GCC_ARCH env var sets the -march command line option to gcc at configure time
* Auto-assign GPU-ids on non-compute exclusive systems even with --mode=gpu
* Support python 3.5 alpha
* Fix a bug where particle types were doubled with boost 1.58.0
* Fix a bug where angle_z=true dcd output was inaccurate near 0 angles
* Properly handle lj.wall potentials with epsilon=0.0 and particles on top of the walls

## v1.0.4

Released 2015/04/07

*Bug fixes*

* Fix invalid virials computed in rigid body simulations when multi-particle bodies crossed box boundaries
* Fix invalid forces/torques for rigid body simulations caused by race conditions
* Fix compile errors on Mac OS X 10.10
* Fix invalid pair force computations caused by race conditions
* Fix invalid neighbour list computations caused by race conditions on Fermi generation GPUs

*Other*

* Extremely long running unit tests are now off by default. Enable with -DHOOMD_SKIP_LONG_TESTS=OFF
* Add additional tests to detect race conditions and memory errors in kernels

## v1.0.3

Released 2015/03/18

**Bug fixes**

* Enable builds with intel MPI
* Silence warnings coming from boost and python headers

## v1.0.2

Released 2015/01/21

**Bug fixes**

* Fixed a bug where `linear_interp` would not take a floating point value for *zero*
* Provide more useful error messages when cuda drivers are not present
* Assume device count is 0 when `cudaGetDeviceCount()` returns an error
* Link to python statically when `ENABLE_STATIC=on`
* Misc documentation updates

## v1.0.1

Released 2014/09/09

**Bug fixes**

1. Fixed bug where error messages were truncated and HOOMD exited with a segmentation fault instead (e.g. on Blue Waters)
1. Fixed bug where plug-ins did not load on Blue Waters
1. Fixed compile error with gcc4.4 and cuda5.0
1. Fixed syntax error in `read_snapshot()`
1. Fixed a bug where `init.read_xml throwing` an error (or any other command outside of `run()`) would hang in MPI runs
1. Search the install path for hoomd_script - enable the hoomd executable to be outside of the install tree (useful with cray aprun)
1. Fixed CMake 3.0 warnings
1. Removed dependancy on tr1/random
1. Fixed a bug where `analyze.msd` ignored images in the r0_file
1. Fixed typos in `pair.gauss` documentation
1. Fixed compile errors on Ubuntu 12.10
1. Fix failure of `integrate.nvt` to reach target temperature in analyze.log. The fix is a new symplectic MTK integrate.nvt integrator. Simulation results in hoomd v1.0.0 are correct, just the temperature and velocity outputs are off slightly.
1. Remove MPI from Mac OS X dmg build.
1. Enable `import hoomd_script as ...`

*Other changes*

1. Added default compile flag -march=native
1. Support CUDA 6.5
1. Binary builds for CentOS/RHEL 6, Fedora 20, Ubuntu 14.04 LTS, and Ubuntu 12.04 LTS.

## Version 1.0.0

Released 2014/05/25

*New features*

* Support for python 3
* New NPT integrator capable of flexible coupling schemes
* Triclinic unit cell support
* MPI domain decomposition
* Snapshot save/restore
* Autotune block sizes at run time
* Improve performance in small simulation boxes
* Improve performance with smaller numbers of particles per GPU
* Full double precision computations on the GPU (compile time option must be enabled, binary builds provided on the download page are single precision)
* Tabulated bond potential `bond.table`
* Tabulated angle potential `angle.table`
* Tabulated dihedral potental `dihedral.table`
* `update.box_resize` now accepts `period=None` to trigger an immediate update of the box without creating a periodic updater
* `update.box_resize` now replaces *None* arguments with the current box parameters
* `init.create_random` and `init.create_random_polymers` can now create random configurations in triclinc and 2D boxes
* `init.create_empty` can now create triclinic boxes
* particle, bond, angle, dihedral, and impropers types can now be named in `init.create_empty`
* `system.replicate` command replicates the simulation box

*Bug fixes*

* Fixed a bug where init.create_random_polymers failed when lx,ly,lz were not equal.
* Fixed a bug in init.create_random_polymers and init.create_random where the separation radius was not accounted for correctly
* Fixed a bug in bond.* where random crashes would occur when more than one bond type was defined
* Fixed a bug where dump.dcd did not write the period to the file

*Changes that may require updated job scripts*

* `integrate.nph`: A time scale `tau_p` for the relaxation of the barostat is now required instead of the barostat mass *W* of the previous release.
The time scale is the relaxation time the barostat would have at an average temperature `T_0 = 1`, and it is related to the internally used
(Andersen) Barostat mass *W* via `W = d N T_0 tau_p^2`, where *d* is the dimensionsality and *N* the number of particles.
* `sorter` and `nlist` are now modules, not variables in the `__main__` namespace.
* Data proxies function correctly in MPI simulations, but are extremely slow. If you use `init.create_empty`, consider separating the generation step out to a single rank short execution that writes an XML file for the main run.
* `update.box_resize(Lx=...)` no longer makes cubic box updates, instead it will keep the current **Ly** and **Lz**. Use the `L=...` shorthand for cubic box updates.
* All `init.*` commands now take `data.boxdim` objects, instead of `hoomd.boxdim` (or *3-tuples*). We strongly encourage the use of explicit argument names for `data.boxdim()`. In particular, if `hoomd.boxdim(123)` was previously used to create a cubic box, it is now required to use `data.boxdim(L=123)` (CORRECT) instead of `data.boxdim(123)` (INCORRECT), otherwise a box with unit dimensions along the y and z axes will be created.
* `system.dimensions` can no longer be set after initialization. System dimensions are now set during initialization via the `data.boxdim` interface. The dimensionality of the system can now be queried through `system.box`.
* `system.box` no longer accepts 3-tuples. It takes `data.boxdim` objects.
* `system.dimensions` no longer exists. Query the dimensionality of the system from `system.box`. Set the dimensionality of the system by passing an appropriate `data.boxdim` to an `init` method.
* `init.create_empty` no longer accepts `n_*_types`. Instead, it now takes a list of strings to name the types.

*Deprecated*

* Support for G80, G200 GPUs.
* `dump.bin` and `read.bin`. These will be removed in v1.1 and replaced with a new binary format.

*Removed*

* OpenMP mult-core execution (replaced with MPI domain decomposition)
* `tune.find_optimal_block_size` (replaced by Autotuner)

## Version 0.11.3

Released 2013/05/10

*Bug fixes*

* Fixed a bug where charge.pppm could not be used after init.reset()
* Data proxies can now set body angular momentum before the first run()
* Fixed a bug where PPPM forces were incorrect on the GPU

## Version 0.11.2

Released 2012/12/19

*New features*

* Block sizes tuned for K20

*Bug fixes*

* Warn user that PPPM ignores rigid body exclusions
* Document that proxy iterators need to be deleted before init.reset()
* Fixed a bug where body angular momentum could not be set
* Fixed a bug where analyze.log would report nan for the pressure tensor in nve and nvt simulations

## Version 0.11.1

Released 2012/11/2

*New features*

* Support for CUDA 5.0
* Binary builds for Fedora 16 and OpenSUSE 12.1
* Automatically specify /usr/bin/gcc to nvcc when the configured gcc is not supported

*Bug fixes*

* Fixed a compile error with gcc 4.7
* Fixed a bug where PPPM forces were incorrect with neighborlist exclusions
* Fixed an issue where boost 1.50 and newer were not detected properly when BOOST_ROOT is set
* Fixed a bug where accessing force data in python prevented init.reset() from working
* Fixed a bug that prevented pair.external from logging energy
* Fixed a unit test that failed randomly

## Version 0.11.0

2012-07-27

*New features*

1. Support for Kepler GPUs (GTX 680)
1. NPH integration (*integrate.nph*)
1. Compute full pressure tensor
1. Example plugin for new bond potentials
1. New syntax for bond coefficients: *_bond_.bond_coeff.set('type', _params_)*
1. New external potential: *external.periodic* applies a periodic potential along one direction (uses include inducing lamellar phases in copolymer systems)
1. Significant performance increases when running *analyze.log*, *analyze.msd*, *update.box_resize*, *update.rescale_temp*, or *update.zero_momentum* with a small period
1. Command line options may now be overwritten by scripts, ex: *options.set_gpu(2)*
1. Added *--user* command line option to allow user defined options to be passed into job scripts, ex: *--user="-N=5 -phi=0.56"*
1. Added *table.set_from_file* method to enable reading table based pair potentials from a file
1. Added *--notice-level* command line option to control how much extra information is printed during a run. Set to 0 to disable, or any value up to 10. At 10, verbose debugging information is printed.
1. Added *--msg-file* command line option which redirects the message output to a file
1. New pair potential *pair.force_shifted_lj* : Implements http://dx.doi.org/10.1063/1.3558787

*Bug fixes*

1. Fixed a bug where FENE bonds were sometimes computed incorrectly
1. Fixed a bug where pressure was computed incorrectly when using pair.dpd or pair.dpdlj
1. Fixed a bug where using OpenMP and CUDA at the same time caused invalid memory accesses
1. Fixed a bug where RPM packages did not work on systems where the CUDA toolkit was not installed
1. Fixed a bug where rigid body velocities were not set from python
1. Disabled OpenMP builds on Mac OS X. HOOMD-blue w/ openmp enabled crashes due to bugs in Apple's OpenMP implementation.
1. Fixed a bug that allowed users to provide invalid rigid body data and cause a seg fault.
1. Fixed a bug where using PPPM resulted in error messages on program exit.

*API changes*

1. Bond potentials rewritten with template evaluators
1. External potentials use template evaluators
1. Complete rewrite of ParticleData - may break existing plugins
1. Bond/Angle/Dihedral data structures rewritten
    * The GPU specific data structures are now generated on the GPU
1. DPDThermo and DPDLJThermo are now processed by the same template class
1. Headers that cannot be included by nvcc now throw an error when they are
1. CUDA 4.0 is the new minimum requirement
1. Rewrote BoxDim to internally handle minimum image conventions
1. HOOMD now only compiles ptx code for the newest architecture, this halves the executable file size
1. New Messenger class for global control of messages printed to the screen / directed to a file.

*Testing changes*

1. Automated test suite now performs tests on OpenMPI + CUDA builds
1. Valgrind tests added back into automated test suite
1. Added CPU test in bd_ridid_updater_tests
1. ctest -S scripts can now set parallel makes (with cmake > 2.8.2)

## Version 0.10.1

2012-02-10

1. Add missing entries to credits page
1. Add `dist_check` option to neighbor list. Can be used to force neighbor list builds at a specified frequency (useful in profiling runs with nvvp).
1. Fix typos in ubuntu compile documentation
1. Add missing header files to hoomd.h
1. Add torque to the python particle data access API
1. Support boost::filesystem API v3
1. Expose name of executing gpu, n_cpu, hoomd version, git sha1, cuda version, and compiler version to python
1. Fix a bug where multiple `nvt_rigid` or `npt_rigid` integrators didn't work correctly
1. Fix missing pages in developer documentation

## Version 0.10.0

2011-12-14

*New features*

1. Added *pair.dpdlj* which uses the DPD thermostat and the Lennard-Jones potential. In previous versions, this could be accomplished by using two pair commands but at the cost of reduced performance.
1. Additional example scripts are now present in the documentation. The example scripts are cross-linked to the commands that are used in them.
1. Most dump commands now accept the form: *dump.ext(filename="filename.ext")* which immediately writes out filename.ext.
1. Added _vis_ parameter to dump.xml which enables output options commonly used in files written for the purposes of visulization. dump.xml also now accepts parameters on the instantiation line. Combined with the previous feature, *dump.xml(filename="file.xml", vis=True)* is now a convenient short hand for what was previously
<pre><code class="python">
xml = dump.xml()
xml.set_params(position = True, mass = True, diameter = True, \
                         type = True, bond = True, angle = True, \
                         dihedral = True, improper = True, charge = True)
xml.write(filename="file.xml")
</code></pre>
1. Specify rigid bodies in XML input files
1. Simulations that contain rigid body constraints applied to groups of particles in BDNVT, NVE, NVT, and NPT ensembles.
    * *integrate.bdnvt_rigid*
    * *integrate.nve_rigid*
    * *integrate.nvt_rigid*
    * *integrate.npt_rigid*
1. Energy minimization of rigid bodies (*integrate.mode_minimize_rigid_fire*)
1. Existing commands are now rigid-body aware
    * update.rescale_temp
    * update.box_resize
    * update.enforce2d
    * update.zero_momentum
1. NVT integration using the Berendsen thermostat (*integrate.berendsen*)
1. Bonds, angles, dihedrals, and impropers can now be created and deleted with the python data access API.
1. Attribution clauses added to the HOOMD-blue license.

*Changes that may break existing job scripts*

1. The _wrap_ option to *dump.dcd* has been changed to _unwrap_full_ and its meaning inverted. *dump.dcd* now offers two options for unwrapping particles, _unwrap_full_ fully unwraps particles into their box image and _unwrap_rigid_ unwraps particles in rigid bodies so that bodies are not broken up across a box boundary.

*Bug/fixes small enhancements*

1. Fixed a bug where launching hoomd on mac os X 10.5 always resulted in a bus error.
1. Fixed a bug where DCD output restricted to a group saved incorrect data.
1. force.constant may now be applied to a group of particles, not just all particles
1. Added C++ plugin example that demonstrates how to add a pair potential in a plugin
1. Fixed a bug where box.resize would always transfer particle data even in a flat portion of the variant
1. OpenMP builds re-enabled on Mac OS X
1. Initial state of integrate.nvt and integrate.npt changed to decrease oscillations at startup.
1. Fixed a bug where the polymer generator would fail to initialize very long polymers
1. Fixed a bug where images were passed to python as unsigned ints.
1. Fixed a bug where dump.pdb wrote coordinates in the wrong order.
1. Fixed a rare problem where a file written by dump.xml would not be read by init.read_xml due to round-off errors.
1. Increased the number of significant digits written out to dump.xml to make them more useful for ad-hoc restart files.
1. Potential energy and pressure computations that slow performance are now only performed on those steps where the values are actually needed.
1. Fixed a typo in the example C++ plugin
1. Mac build instructions updated to work with the latest version of macports
1. Fixed a bug where set_period on any dump was ineffective.
1. print_status_line now handles multiple lines
1. Fixed a bug where using bdnvt tally with per type gammas resulted in a race condition.
1. Fix an issue where ENABLE_CUDA=off builds gave nonsense errors when --mode=gpu was requested.
1. Fixed a bug where dumpl.xml could produce files that init.xml would not read
1. Fixed a typo in the example plugin
1. Fix example that uses hoomd as a library so that it compiles.
1. Update maintainer lines
1. Added message to nlist exclusions that notifies if diameter or body exclusions are set.
1. HOOMD-blue is now hosted in a git repository
1. Added bibtex bibliography to the user documentation
1. Converted user documentation examples to use doxygen auto cross-referencing \example commands
1. Fix a bug where particle data is not released in dump.binary
1. ENABLE_OPENMP can now be set in the ctest builds
1. Tuned block sizes for CUDA 4.0
1. Removed unsupported GPUS from CUDA_ARCH_LIST

## Version 0.9.2

2011-04-04

*Note:* only major changes are listed here.

*New features*

1. *New exclusion option:* Particles can now be excluded from the neighbor list based on diameter consistent with pair.slj.
1. *New pair coeff syntax:* Coefficients for multiple type pairs can be specified conveniently on a single line.
<pre><code class="python">
coeff.set(['A', 'B', 'C', 'D'], ['A', 'B', 'C', 'D'], epsilon=1.0)
</code></pre>
1. *New documentation:* HOOMD-blue's system of units is now fully documented, and every coefficient in the documentation is labeled with the appropriate unit.
1. *Performance improvements:* Performance has been significantly boosted for simulations of medium sized systems (5,000-20,000 particles). Smaller performance boosts were made to larger runs.
1. *CUDA 3.2 support:* HOOMD-blue is now fully tested and performance tuned for use with CUDA 3.2.
1. *CUDA 4.0 support:* HOOMD-blue compiles with CUDA 4.0 and passes initial tests.
1. *New command:* tune.r_buff performs detailed auto-tuning of the r_buff neighborlist parameter.
1. *New installation method:* RPM, DEB, and app bundle packages are now built for easier installation
1. *New command:* charge.pppm computes the full long range electrostatic interaction using the PPPM method

*Bug/fixes small enhancements*

1. Fixed a bug where the python library was linked statically.
1. Added the PYTHON_SITEDIR setting to allow hoomd builds to install into the native python site directory.
1. FIRE energy minimization convergence criteria changed to require both energy *and* force to converge
1. Clarified that groups are static in the documentation
1. Updated doc comments for compatibility with Doxygen#7.3
1. system.particles.types now lists the particle types in the simulation
1. Creating a group of a non-existant type is no longer an error
1. Mention XML file format for walls in wall.lj documentation
1. Analyzers now profile themselves
1. Use "\n" for newlines in dump.xml - improves performance when writing many XML files on a NFS file system
1. Fixed a bug where the neighbor list build could take an exceptionally long time (several seconds) to complete the first build.
1. Fixed a bug where certain logged quantities always reported as 0 on the first step of the simulation.
1. system.box can now be used to read and set the simulation box size from python
1. Numerous internal API updates
1. Fixed a bug the resulted in incorrect behavior when using integrate.npt on the GPU.
1. Removed hoomd launcher shell script. In non-sitedir installs, ${HOOMD_ROOT}/bin/hoomd is now the executable itself
1. Creating unions of groups of non-existent types no longer produces a seg fault
1. hoomd now builds on all cuda architectures. Modify CUDA_ARCH_LIST in cmake to add or remove architectures from the build
1. hoomd now builds with boost#46.0
1. Updated hoomd icons to maize/blue color scheme
1. hoomd xml file format bumped to#3, adds support for charge.
1. FENE and harmonic bonds now handle 0 interaction parameters and 0 length bonds more gracefully
1. The packaged plugin template now actually builds and installs into a recent build of hoomd

## Version 0.9.1

2010-10-08

*Note:* only major changes are listed here.

*New features*

1. *New constraint*: constrain.sphere constrains a group of particles to the surface of a sphere
1. *New pair potential/thermostat*: pair.dpd implements the standard DPD conservative, random, and dissipative forces
1. *New pair potential*: pair.dpd_conservative applies just the conservative DPD potential
1. *New pair potential*: pair.eam implements the Embedded Atom Method (EAM) and supports both *alloy* and *FS* type computations.
1. *Faster performance*: Cell list and neighbor list code has been rewritten for performance.
    * In our benchmarks, *performance increases* ranged from *10-50%* over HOOMD-blue 0.9.0. Simulations with shorter cutoffs tend to attain a higher performance boost than those with longer cutoffs.
    * We recommended that you *re-tune r_buff* values for optimal performance with 0.9.1.
    * Due to the nature of the changes, *identical runs* may produce *different trajectories*.
1. *Removed limitation*: The limit on the number of neighbor list exclusions per particle has been removed. Any number of exclusions can now be added per particle. Expect reduced performance when adding excessive numbers of exclusions.

*Bug/fixes small enhancements*

1. Pressure computation is now correct when constraints are applied.
1. Removed missing files from hoomd.h
1. pair.yukawa is no longer referred to by "gaussian" in the documentation
1. Fermi GPUs are now prioritized over per-Fermi GPUs in systems where both are present
1. HOOMD now compiles against CUDA 3.1
1. Momentum conservation significantly improved on compute#x hardware
1. hoomd plugins can now be installed into user specified directories
1. Setting r_buff=0 no longer triggers exclusion list updates on every step
1. CUDA 2.2 and older are no longer supported
1. Workaround for compiler bug in 3.1 that produces extremely high register usage
1. Disabled OpenMP compile checks on Mac OS X
1. Support for compute 2.1 devices (such as the GTX 460)

## Version 0.9.0

2010-05-18

*Note:* only major changes are listed here.

*New features*

1. *New pair potential*: Shifted LJ potential for particles of varying diameters (pair.slj)
1. *New pair potential*: Tabulated pair potential (pair.table)
1. *New pair potential*: Yukawa potential (pair.yukawa)
1. *Update to pair potentials*: Most pair potentials can now accept different values of r_cut for different type pairs. The r_cut specified in the initial pair.*** command is now treated as the default r_cut, so no changes to scripts are necessary.
1. *Update to pair potentials*: Default pair coeff values are now supported. The parameter alpha for lj now defaults to#0, so there is no longer a need to specify it for a majority of simulations.
1. *Update to pair potentials*: The maximum r_cut needed for the neighbor list is now determined at the start of each run(). In simulations where r_cut may decrease over time, increased performance will result.
1. *Update to pair potentials*: Pair potentials are now specified via template evaluator classes. Adding a new pair potential to hoomd now only requires a small amount of additional code.
1. *Plugin API* : Advanced users/developers can now write, install, and use plugins for hoomd without needing to modify core hoomd source code
1. *Particle data access*: User-level hoomd scripts can now directly access the particle data. For example, one can change all particles in the top half of the box to be type B:
<pre><code class="python">
top = group.cuboid(name="top", zmin=0)
for p in top:
    p.type = 'B'
</code></pre>
    . *All* particle data including position, velocity, type, ''et cetera'', can be read and written in this manner. Computed forces and energies can also be accessed in a similar way.
1. *New script command*: init.create_empty() can be used in conjunction with the particle data access above to completely initialize a system within the hoomd script.
1. *New script command*: dump.bin() writes full binary restart files with the entire system state, including the internal state of integrators.
    - File output can be gzip compressed (if zlib is available) to save space
    - Output can alternate between two different output files for safe crash recovery
1. *New script command*: init.read_bin() reads restart files written by dump.bin()
1. *New option*: run() now accepts a quiet option. When True, it eliminates the status information printouts that go to stdout.
1. *New example script*: Example 6 demonstrates the use of the particle data access routines to initialize a system. It also demonstrates how to initialize velocities from a gaussian distribution
1. *New example script*: Example 7 plots the pair.lj potential energy and force as evaluated by hoomd. It can trivially be modified to plot any potential in hoomd.
1. *New feature*: Two dimensional simulations can now be run in hoomd: #259
1. *New pair potential*: Morse potential for particles of varying diameters (pair.morse)
1. *New command*: run_upto will run a simulation up to a given time step number (handy for breaking long simulations up into many independent jobs)
1. *New feature*: HOOMD on the CPU is now accelerated with OpenMP.
1. *New feature*: integrate.mode_minimize_fire performs energy minimization using the FIRE algorithm
1. *New feature*: analyze.msd can now accept an xml file specifying the initial particle positions (for restarting jobs)
1. *Improved feature*: analyze.imd now supports all IMD commands that VMD sends (pause, kill, change trate, etc.)
1. *New feature*: Pair potentials can now be given names, allowing multiple potentials of the same type to be logged separately. Additionally, potentials that are disabled and not applied to the system dynamics can be optionally logged.
1. *Performance improvements*: Simulation performance has been increased across the board, but especially when running systems with very low particle number densities.
1. *New hardware support*: 0.9.0 and newer support Fermi GPUs
1. *Deprecated hardware support*: 0.9.x might continue run on compute#1 GPUs but that hardware is no longer officially supported
1. *New script command*: group.tag_list() takes a python list of particle tags and creates a group
1. *New script command*: compute.thermo() computes thermodynamic properties of a group of particles for logging
1. *New feature*: dump.dcd can now optionally write out only those particles that belong to a specified group

*Changes that will break jobs scripts written for 0.8.x*

1. Integration routines have changed significantly to enable new use cases. Where scripts previously had commands like:
<pre><code class="python">
integrate.nve(dt=0.005)
</code></pre>
    they now need
<pre><code class="python">
all = group.all()
integrate.mode_standard(dt=0.005)
integrate.nve(group=all)
</code></pre>
    . Integrating only specific groups of particles enables simulations to fix certain particles in place or integrate different parts of the system at different temperatures, among many other possibilities.
1. sorter.set_params no longer takes the ''bin_width'' argument. It is replaced by a new ''grid'' argument, see the documentation for details.
1. conserved_quantity is no longer a quantity available for logging. Instead log the nvt reservoir energy and compute the total conserved quantity in post processing.

*Bug/fixes small enhancements*

1. Fixed a bug where boost#38 is not found on some machines
1. dump.xml now has an option to write particle accelerations
1. Fixed a bug where periods like 1e6 were not accepted by updaters
1. Fixed a bug where bond.fene forces were calculated incorrectly between particles of differing diameters
1. Fixed a bug where bond.fene energies were computed incorrectly when running on the GPU
1. Fixed a bug where comments in hoomd xml files were not ignored as they aught to be: #331
1. It is now possible to prevent bond exclusions from ever being added to the neighbor list: #338
1. init.create_random_polymers can now generate extremely dense systems and will warn the user about large memory usage
1. variant.linear_interp now accepts a user-defined zero (handy for breaking long simulations up into many independent jobs)
1. Improved installation and compilation documentation
1. Integration methods now silently ignore when they are given an empty group
1. Fixed a bug where disabling all forces resulted in some forces still being applied
1. Integrators now behave in a reasonable way when given empty groups
1. Analyzers now accept a floating point period
1. run() now aborts immediately if limit_hours=0 is specified.
1. Pair potentials that diverge at r=0 will no longer result in invalid simulations when the leading coefficients are set to zero.
1. integrate.bdnvt can now tally the energy transferred into/out of the "reservoir", allowing energy conservation to be monitored during bd simulation runs.
1. Most potentials now prevent NaN results when computed for overlapping particles
1. Stopping a simulation from a callback or time limit no longer produces invalid simulations when continued
1. run() commands limited with limit_hours can now be set to only stop on given timestep multiples
1. Worked around a compiler bug where pair.morse would crash on Fermi GPUs
1. ULF stability improvements for G200 GPUs.


## Version 0.8.2

2009-09-10

*Note:* only major changes are listed here.

*New features*

1. Quantities that vary over time can now be specified easily in scripts with the variant.linear_interp command.
1. Box resizing updater (update.box_resize) command that uses the time varying quantity command to grow or shrink the simulation box.
1. Individual run() commands can be limited by wall-clock time
1. Angle forces can now be specified
1. Dihedral forces can now be specified
1. Improper forces can now be specified
1. 1-3 and 1-4 exclusions from the cutoff pair force can now be chosen
1. New command line option: --minimize-cpu-usage cuts the CPU usage of HOOMD down to 10% of one CPU core while only decreasing overall performance by 10%
1. Major changes have been made in the way HOOMD chooses the device on which to run (all require CUDA 2.2 or newer)
   * there are now checks that an appropriate NVIDIA drivers is installed
   * running without any command line options will now correctly revert to running on the CPU if no capable GPUs are installed
   * when no gpu is explicitly specified, the default choice is now prioritized to choose the fastest GPU and one that is not attached to a display first
   * new command line option: --ignore-display-gpu will prevent HOOMD from executing on any GPU attached to a display
   * HOOMD now prints out a short description of the GPU(s) it is running on
   * on linux, devices can be set to compute-exclusive mode and HOOMD will then automatically choose the first free GPU (see the documentation for details)
1. nlist.reset_exclusions command to control the particles that are excluded from the neighbor list


*Bug/fixes small enhancements*

1. Default block size change to improve stability on compute#3 devices
1. ULF workaround on GTX 280 now works with CUDA 2.2
1. Standalone benchmark executables have been removed and replaced by in script benchmarking commands
1. Block size tuning runs can now be performed automatically using the python API and results can be saved on the local machine
1. Fixed a bug where GTX 280 bug workarounds were not properly applied in CUDA 2.2
1. The time step read in from the XML file can now be optionally overwritten with a user-chosen one
1. Added support for CUDA 2.2
1. Fixed a bug where the WCA forces included in bond.fene had an improper cutoff
1. Added support for a python callback to be executed periodically during a run()
1. Removed demos from the hoomd downloads. These will be offered separately on the webpage now to keep the required download size small.
1. documentation improvements
1. Significantly increased performance of dual-GPU runs when build with CUDA 2.2 or newer
1. Numerous stability and performance improvements
1. Temperatures are now calculated based on 3N-3 degrees of freedom. See #283 for a more flexible system that is coming in the future.
1. Emulation mode builds now work on systems without an NVIDIA card (CUDA 2.2 or newer)
1. HOOMD now compiles with CUDA 2.3
1. Fixed a bug where uninitialized memory was written to dcd files
1. Fixed a bug that prevented the neighbor list on the CPU from working properly with non-cubic boxes
1. There is now a compile time hack to allow for more than 4 exclusions per particle
1. Documentation added to aid users in migrating from LAMMPS
1. hoomd_script now has an internal version number useful for third party scripts interfacing with it
1. VMD#8.7 is now found by the live demo scripts
1. live demos now run in vista 64-bit
1. init.create_random_polymers can now create polymers with more than one type of bond

## Version 0.8.1

2009-03-24

*Note:* only major changes are listed here.

*New features*

1. Significant performance enhancements
1. New build option for compiling on UMich CAC clusters: ENABLE_CAC_GPU_ID compiles HOOMD to read in the *$CAC_GPU_ID* environment variable and use it to determine which GPUs to execute on. No --gpu command line required in job scripts any more.
1. Particles can now be assigned a *non-unit mass*
1. *init.reset()* command added to allow for the creation of a looped series of simulations all in python
1. *dump.pdb()* command for writing PDB files
1. pair.lj now comes with an option to *shift* the potential energy to 0 at the cutoff
1. pair.lj now comes with an opiton to *smoothly switch* both the *potential* and *force* to 0 at the cutoff with the XPLOR smoothing function
1. *Gaussian pair potential* computation added (pair.gauss)
1. update and analyze commands can now be given a function to determine a non-linear rate to run at
1. analyze.log, and dump.dcd can now append to existing files

*Changes that will break scripts from 0.8.0*

1. *dump.mol2()* has been changed to be more consistent with other dump commands. In order to get the same result as the previous behavior, replace
<pre><code class="python">
 dump.mol2(filename="file.mol2")
</code></pre>
 with
 <pre><code class="python">
 mol2 = dump.mol2()
 mol2.write(filename="file.mol2")
</code></pre>
1. Grouping commands have been moved to their own package for organizational purposes. *group_all()* must now be called as *group.all()* and similarly for tags and type.

*Bug/fixes small enhancements*

1. Documentation updates
1. DCD file writing no longer crashes HOOMD in windows
1. !FindBoost.cmake is patched upstream. Use CMake 2.6.3 if you need BOOST_ROOT to work correctly
1. Validation tests now run with --gpu_error_checking
1. ULF bug workarounds are now enabled only on hardware where they are needed. This boosts performance on C1060 and newer GPUs.
1. !FindPythonLibs now always finds the shared python libraries, if they exist
1. "make package" now works fine on mac os x
1. Fixed erroneously reported dangerous neighbor list builds when using --mode=cpu
1. Small tweaks to the XML file format.
1. Numerous performance enhancements
1. Workaround for ULF on compute#1 devices in place
1. dump.xml can now be given the option "all=true" to write all fields
1. total momentum can now be logged by analyze.log
1. HOOMD now compiles with boost#38 (and hopefully future versions)
1. Updaters can now be given floating point periods such as 1e5
1. Additional warnings are now printed when HOOMD is about to allocate a large amount of memory due to the specification of an extremely large box size
1. run() now shows up in the documentation index
1. Default sorter period is now 100 on CPUs to improve performance on chips with small caches


## Version 0.8.0

2008-12-22

*Note:* only major changes are listed here.

*New features*

1. Addition of FENE bond potential
1. Addition of update.zero_momentum command to zero a system's linear momentum
1. Brownian dynamics integration implemented
1. Multi-GPU simulations
1. Particle image flags are now tracked. analyze.msd command added to calculate the mean squared displacement.

*Changes that will break scripts from 0.7.x*

1. analyze.log quantity names have changed

*Bug/fixes small enhancements*

1. Performance of the neighbor list has been increased significantly on the GPU (overall performance improvements are approximately 10%)
1. Profile option added to the run() command
1. Warnings are now correctly printed when negative coefficients are given to bond forces
1. Simulations no longer fail on G200 cards
1. Mac OS X binaries will be provided for download: new documentation for installing on Mac OS x has been written
1. Two new demos showcasing large systems
1. Particles leaving the simulation box due to bad initial conditions now generate an error
1. win64 installers will no longer attempt to install on win32 and vice-versa
1. neighborlist check_period now defaults to 1
1. The elapsed time counter in run() now continues counting time over multiple runs.
1. init.create_random_polymers now throws an error if the bond length is too small given the specified separation radii
1. Fixed a bug where a floating point value for the count field in init.create_random_polymers produced an error
1. Additional error checking to test if particles go NaN
1. Much improved status line printing for identifying hoomd_script commands
1. Numerous documentation updates
1. The VS redistributable package no longer needs to be installed to run HOOMD on windows (these files are distributed with HOOMD)
1. Now using new features in doxygen#5.7 to build pdf user documentation for download.
1. Performance enhancements of the Lennard-Jones pair force computation, thanks to David Tarjan
1. A header prefix can be added to log files to make them more gnuplot friendly
1. Log quantities completely revamped. Common quantities (i.e. kinetic energy, potential energy can now be logged in any simulation)
1. Particle groups can now be created. Currently only analyze.msd makes use of them.
1. The CUDA toolkit no longer needs to be installed to run a packaged HOOMD binary in windows.
1. User documentation can now be downloaded as a pdf.
1. Analyzers and updaters now count time 0 as being the time they were created, instead of time step 0.
1. Added job test scripts to aid in validating HOOMD
1. HOOMD will now build with default settings on a linux/unix-like OS where the boost static libraries are not installed, but the dynamic ones are.

----

## Version 0.7.1

2008-09-12

1. Fixed bug where extremely large box dimensions resulted in an argument error - ticket:118
1. Fixed bug where simulations ran incorrectly with extremely small box dimensions - ticket:138

----

## Version 0.7.0

2008-08-12

*Note:* only major changes are listed here.

1. Stability and performance improvements.
1. Cleaned up the hoomd_xml file format.
1. Improved detection of errors in hoomd_xml files significantly.
1. Users no longer need to manually specify HOOMD_ROOT, unless their installation is non-standard
1. Particle charge can now be read in from a hoomd_xml file
1. Consistency changes in the hoomd_xml file format: HOOMD 0.6.0 XML files are not compatible. No more compatibility breaking changes are planned after 0.7.0
1. Enabled parallel builds in MSVC for faster compilation times on multicore systems
1. Numerous small bug fixes
1. New force compute for implementing walls
1. Documentation updates
1. Support for CUDA 2.0
1. Bug fixed allowing simulations with no integrator
1. Support for boost#35.0
1. Cleaned up GPU code interface
1. NVT integrator now uses tau (period) instead of Q (the mass of the extra degree of freedom).
1. Added option to NVE integration to limit the distance a particle moves in a single time step
1. Added code to dump system snapshots in the DCD file format
1. Particle types can be named by strings
1. A snapshot of the initial configuration can now be written in the .mol2 file format
1. The default build settings now enable most of the optional features
1. Separated the user and developer documentation
1. Mixed polymer systems can now be generated inside HOOMD
1. Support for CMake 2.6.0
1. Wrote the user documentation
1. GPU selection from the command line
1. Implementation of the job scripting system
1. GPU can now handle neighbor lists that overflow
1. Energies are now calculated
1. Added a logger for logging energies during a simulation run
1. Code now actually compiles on Mac OS X
1. Benchmark and demo scripts now use the new scripting system
1. Consistent error message format that is more visible.
1. Multiple types of bonds each with the own coefficients are now supported
1. Added python scripts to convert from HOOMD's XML file format to LAMMPS input and dump files
1. Fixed a bug where empty xml nodes in input files resulted in an error message
1. Fixed a bug where HOOMD seg faulted when a particle left the simulation , vis=True)* is now a convenient short hand for what was previously
box now works fine on mac os x
1. Fixed erroneously reported dangerous neighbor list builds when using --mode=cpu
1. Small tweaks to the XML file format.
1. Numerous performance enhancements
1. Workaround for ULF on compute#1 devices in place
1. dump.xml can now be given the option<|MERGE_RESOLUTION|>--- conflicted
+++ resolved
@@ -2,7 +2,6 @@
 
 [TOC]
 
-<<<<<<< HEAD
 ## v2.3.0
 
 Not yet released
@@ -59,7 +58,7 @@
 
 * Eigen is now provided as a submodule. Plugins that use Eigen headers need to update include paths.
 * HOOMD now builds with pybind 2.2. Minor changes to source and cmake scripts in plugins may be necessary. See the updated example plugin.
-=======
+
 ## v2.2.5
 
 Released 2018/04/20
@@ -67,7 +66,6 @@
 *Bug fixes*
 
 * Pin cuda compatible version in conda package to resolve `libcu*.so` not found errors in conda installations.
->>>>>>> 2ceb421a
 
 ## v2.2.4
 
