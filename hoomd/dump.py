# Copyright (c) 2009-2019 The Regents of the University of Michigan
# This file is part of the HOOMD-blue project, released under the BSD 3-Clause License.

R""" Write system configurations to files.

Commands in the dump package write the system state out to a file every
*period* time steps. Check the documentation for details on which file format
each command writes.
"""

from collections import namedtuple;
from hoomd import _hoomd
import hoomd;
import json;
import os;
import sys;
import types;

class dcd(hoomd.analyze._analyzer):
    R""" Writes simulation snapshots in the DCD format

    Args:
        filename (str): File name to write.
        period (int): Number of time steps between file dumps.
        group (:py:mod:`hoomd.group`): Particle group to output to the dcd file. If left as None, all particles will be written.
        overwrite (bool): When False, (the default) an existing DCD file will be appended to. When True, an existing DCD
                          file *filename* will be overwritten.
        unwrap_full (bool): When False, (the default) particle coordinates are always written inside the simulation box.
                            When True, particles will be unwrapped into their current box image before writing to the dcd file.
        unwrap_rigid (bool): When False, (the default) individual particles are written inside the simulation box which
               breaks up rigid bodies near box boundaries. When True, particles belonging to the same rigid body will be
               unwrapped so that the body is continuous. The center of mass of the body remains in the simulation box, but
               some particles may be written just outside it. *unwrap_rigid* is ignored when *unwrap_full* is True.
        angle_z (bool): When True, the particle orientation angle is written to the z component (only useful for 2D simulations)
        phase (int): When -1, start on the current time step. When >= 0, execute on steps where *(step + phase) % period == 0*.

    Every *period* time steps a new simulation snapshot is written to the
    specified file in the DCD file format. DCD only stores particle positions, in distance
    units - see :ref:`page-units`.

    Due to constraints of the DCD file format, once you stop writing to
    a file via :py:meth:`disable()`, you cannot continue writing to the same file,
    nor can you change the period of the dump at any time. Either of these tasks
    can be performed by creating a new dump file with the needed settings.

    Examples::

        dump.dcd(filename="trajectory.dcd", period=1000)
        dcd = dump.dcd(filename"data/dump.dcd", period=1000)

    Warning:
        When you use dump.dcd to append to an existing dcd file:

        * The period must be the same or the time data in the file will not be consistent.
        * dump.dcd will not write out data at time steps that already are present in the dcd file to maintain a
          consistent timeline
    """
    def __init__(self, filename, period, group=None, overwrite=False, unwrap_full=False, unwrap_rigid=False, angle_z=False, phase=0):
        hoomd.util.print_status_line();

        # initialize base class
        hoomd.analyze._analyzer.__init__(self);

        # create the c++ mirror class
        reported_period = period;
        try:
            reported_period = int(period);
        except TypeError:
            reported_period = 1;

        if group is None:
            hoomd.util.quiet_status();
            group = hoomd.group.all();
            hoomd.util.unquiet_status();

        self.cpp_analyzer = _hoomd.DCDDumpWriter(hoomd.context.current.system_definition, filename, int(reported_period), group.cpp_group, overwrite);
        self.cpp_analyzer.setUnwrapFull(unwrap_full);
        self.cpp_analyzer.setUnwrapRigid(unwrap_rigid);
        self.cpp_analyzer.setAngleZ(angle_z);
        self.setupAnalyzer(period, phase);

        # store metadata
        self.filename = filename
        self.period = period
        self.group = group
        self.metadata_fields = ['filename','period','group']

    def enable(self):
        """ The DCD dump writer cannot be re-enabled """
        hoomd.util.print_status_line();

        if self.enabled == False:
            hoomd.context.msg.error("you cannot re-enable DCD output after it has been disabled\n");
            raise RuntimeError('Error enabling updater');

    def set_period(self, period):
        hoomd.util.print_status_line();

        hoomd.context.msg.error("you cannot change the period of a dcd dump writer\n");
        raise RuntimeError('Error changing updater period');

class getar(hoomd.analyze._analyzer):
    """Analyzer for dumping system properties to a getar file at intervals.

    Getar files are a simple interface on top of archive formats (such
    as zip and tar) for storing trajectory data efficiently. A more
    thorough description of the format and a description of a python
    API to read and write these files is available at `the libgetar
    documentation <http://libgetar.readthedocs.io>`_.

    Properties to dump can be given either as a
    :py:class:`getar.DumpProp` object or a name. Supported property
    names are specified in the Supported Property Table in
    :py:class:`hoomd.init.read_getar`.

    Files can be opened in write, append, or one-shot mode. Write mode
    overwrites files with the same name, while append mode adds to
    them. One-shot mode is intended for restorable system backups and
    is described below.

    **One-shot mode**

    In one-shot mode, activated by passing mode='1' to the getar
    constructor, properties are written to a temporary file, which
    then overwrites the file with the given filename. In this way, the
    file with the given filename should always have the most recent
    frame of successfully written data. This mode is designed for
    being able to dump restoration data often without wasting large
    amounts of space saving earlier data. Note that this
    create-and-overwrite process can be stressful on filesystems,
    particularly lustre filesystems, and can get your account blocked
    on some supercomputer resources if overused.

    For convenience, you can also specify **composite properties**,
    which are expanded according to the table below.

    .. tabularcolumns:: |p{0.25 \textwidth}|p{0.75 \textwidth}|
    .. csv-table::
       :header: "Name", "Result"
       :widths: 1, 3

       "global_all", "box, dimensions"
       "angle_all", "angle_type_names, angle_tag, angle_type"
       "bond_all", "bond_type_names, bond_tag, bond_type"
       "dihedral_all", "dihedral_type_names, dihedral_tag, dihedral_type"
       "improper_all", "improper_type_names, improper_tag, improper_type"
       "particle_all", "angular_momentum, body, charge, diameter, image, mass, moment_inertia, orientation, position, type, type_names, velocity"
       "all", "particle_all, angle_all, bond_all, dihedral_all, improper_all, global_all"
       "viz_static", "type, type_names, dimensions"
       "viz_dynamic", "position, box"
       "viz_all", "viz_static, viz_dynamic"
       "viz_aniso_dynamic", "viz_dynamic, orientation"
       "viz_aniso_all", "viz_static, viz_aniso_dynamic"

    **Particle-related metadata**

    Metadata about particle shape (for later visualization or use in
    restartable scripts) can be stored in a simple form through
    :py:func:`hoomd.dump.getar.writeJSON`, which encodes JSON records
    as strings and stores them inside the dump file. Currently,
    classes inside :py:mod:`hoomd.dem` and :py:mod:`hoomd.hpmc` are
    equipped with `get_type_shapes()` methods which can provide
    per-particle-type shape information as a list.

    Example::

        dump = hoomd.dump.getar.simple('dump.sqlite', 1e3,
            static=['viz_static'],
            dynamic=['viz_aniso_dynamic'])

        dem_wca = hoomd.dem.WCA(nlist, radius=0.5)
        dem_wca.setParams('A', vertices=vertices, faces=faces)
        dump.writeJSON('type_shapes.json', dem_wca.get_type_shapes())

        mc = hpmc.integrate.convex_polygon(seed=415236)
        mc.shape_param.set('A', vertices=[(-0.5, -0.5), (0.5, -0.5), (0.5, 0.5), (-0.5, 0.5)])
        dump.writeJSON('type_shapes.json', mc.get_type_shapes(), dynamic=True)

    """

    class DumpProp(namedtuple('DumpProp', ['name', 'highPrecision', 'compression'])):
        """Simple, internal, read-only namedtuple wrapper for specifying how
        getar properties will be dumped"""

        def __new__(self, name, highPrecision=False,
                     compression=_hoomd.GetarCompression.FastCompress):
            """Initialize a property dump description tuple.

            :param name: property name (string; see `Supported Property Table`_)
            :param highPrecision: if True, try to save this data in high-precision
            :param compression: one of `hoomd.dump.getar.Compression.{NoCompress, FastCompress, MediumCompress, SlowCompress`}.
            """
            return super(getar.DumpProp, self).__new__(
                self, name=name, highPrecision=highPrecision,
                compression=compression);

    Compression = _hoomd.GetarCompression;

    dump_modes = {'w': _hoomd.GetarDumpMode.Overwrite,
                  'a': _hoomd.GetarDumpMode.Append,
                  '1': _hoomd.GetarDumpMode.OneShot};

    substitutions = {
        'all': ['particle_all', 'angle_all', 'bond_all',
                'dihedral_all', 'improper_all', 'global_all'],
        'particle_all':
            ['angular_momentum', 'body', 'charge', 'diameter', 'image', 'mass', 'moment_inertia',
             'orientation', 'position', 'type', 'type_names', 'velocity'],
        'angle_all': ['angle_type_names', 'angle_tag', 'angle_type'],
        'bond_all': ['bond_type_names', 'bond_tag', 'bond_type'],
        'dihedral_all': ['dihedral_type_names', 'dihedral_tag', 'dihedral_type'],
        'improper_all': ['improper_type_names', 'improper_tag', 'improper_type'],
        'global_all': ['box', 'dimensions'],
        'viz_dynamic': ['position', 'box'],
        'viz_static': ['type', 'type_names', 'dimensions'],
        'viz_all': ['viz_static', 'viz_dynamic'],
        'viz_aniso_dynamic': ['viz_dynamic', 'orientation'],
        'viz_aniso_all': ['viz_static', 'viz_aniso_dynamic']};

    # List of properties we know how to dump and their enums
    known_properties = {'angle_type_names': _hoomd.GetarProperty.AngleNames,
                        'angle_tag': _hoomd.GetarProperty.AngleTags,
                        'angle_type': _hoomd.GetarProperty.AngleTypes,
                        'angular_momentum': _hoomd.GetarProperty.AngularMomentum,
                        'body': _hoomd.GetarProperty.Body,
                        'bond_type_names': _hoomd.GetarProperty.BondNames,
                        'bond_tag': _hoomd.GetarProperty.BondTags,
                        'bond_type': _hoomd.GetarProperty.BondTypes,
                        'box': _hoomd.GetarProperty.Box,
                        'charge': _hoomd.GetarProperty.Charge,
                        'diameter': _hoomd.GetarProperty.Diameter,
                        'dihedral_type_names': _hoomd.GetarProperty.DihedralNames,
                        'dihedral_tag': _hoomd.GetarProperty.DihedralTags,
                        'dihedral_type': _hoomd.GetarProperty.DihedralTypes,
                        'dimensions': _hoomd.GetarProperty.Dimensions,
                        'image': _hoomd.GetarProperty.Image,
                        'improper_type_names': _hoomd.GetarProperty.ImproperNames,
                        'improper_tag': _hoomd.GetarProperty.ImproperTags,
                        'improper_type': _hoomd.GetarProperty.ImproperTypes,
                        'mass': _hoomd.GetarProperty.Mass,
                        'moment_inertia': _hoomd.GetarProperty.MomentInertia,
                        'orientation': _hoomd.GetarProperty.Orientation,
                        'position': _hoomd.GetarProperty.Position,
                        'potential_energy': _hoomd.GetarProperty.PotentialEnergy,
                        'type': _hoomd.GetarProperty.Type,
                        'type_names': _hoomd.GetarProperty.TypeNames,
                        'velocity': _hoomd.GetarProperty.Velocity,
                        'virial': _hoomd.GetarProperty.Virial};

    # List of properties we know how to dump and their enums
    known_resolutions = {'angle_type_names': _hoomd.GetarResolution.Text,
                         'angle_tag': _hoomd.GetarResolution.Individual,
                         'angle_type': _hoomd.GetarResolution.Individual,
                         'angular_momentum': _hoomd.GetarResolution.Individual,
                         'body': _hoomd.GetarResolution.Individual,
                         'bond_type_names': _hoomd.GetarResolution.Text,
                         'bond_tag': _hoomd.GetarResolution.Individual,
                         'bond_type': _hoomd.GetarResolution.Individual,
                         'box': _hoomd.GetarResolution.Uniform,
                         'charge': _hoomd.GetarResolution.Individual,
                         'diameter': _hoomd.GetarResolution.Individual,
                         'dihedral_type_names': _hoomd.GetarResolution.Text,
                         'dihedral_tag': _hoomd.GetarResolution.Individual,
                         'dihedral_type': _hoomd.GetarResolution.Individual,
                         'dimensions': _hoomd.GetarResolution.Uniform,
                         'image': _hoomd.GetarResolution.Individual,
                         'improper_type_names': _hoomd.GetarResolution.Text,
                         'improper_tag': _hoomd.GetarResolution.Individual,
                         'improper_type': _hoomd.GetarResolution.Individual,
                         'mass': _hoomd.GetarResolution.Individual,
                         'moment_inertia': _hoomd.GetarResolution.Individual,
                         'orientation': _hoomd.GetarResolution.Individual,
                         'position': _hoomd.GetarResolution.Individual,
                         'potential_energy': _hoomd.GetarResolution.Individual,
                         'type': _hoomd.GetarResolution.Individual,
                         'type_names': _hoomd.GetarResolution.Text,
                         'velocity': _hoomd.GetarResolution.Individual,
                         'virial': _hoomd.GetarResolution.Individual};

    # List of properties which can't run in MPI mode
    bad_mpi_properties = ['potential_energy', 'virial'];

    def _getStatic(self, val):
        """Helper method to parse a static property specification element"""
        if type(val) == type(''):
            return self.DumpProp(name=val);
        else:
            return val;

    def _expandNames(self, vals):
        result = [];
        for val in vals:
            val = self._getStatic(val);
            if val.name in self.substitutions:
                subs = [self.DumpProp(name, val.highPrecision, val.compression) for name in
                        self.substitutions[val.name]];
                result.extend(self._expandNames(subs));
            else:
                result.append(val);

        return result;

    def __init__(self, filename, mode='w', static=[], dynamic={}, _register=True):
        """Initialize a getar dumper. Creates or appends an archive at the given file
        location according to the mode and prepares to dump the given
        sets of properties.

        Args:
            filename (str): Name of the file to open
            mode (str): Run mode; see mode list below.
            static (list): List of static properties to dump immediately
            dynamic (dict): Dictionary of {prop: period} periodic dumps
            _register (bool): If True, register as a hoomd analyzer (internal)

        Note that zip32-format archives can not be appended to at the
        moment; for details and solutions, see the libgetar
        documentation, section "Zip vs. Zip64." The gtar.fix module was
        explicitly made for this purpose, but be careful not to call it
        from within a running GPU HOOMD simulation due to strangeness in
        the CUDA driver.

        Valid mode arguments:

        * 'w': Write, and overwrite if file exists
        * 'a': Write, and append if file exists
        * '1': One-shot mode: keep only one frame of data. For details on one-shot mode, see the "One-shot mode" section of :py:class:`getar`.

        Property specifications can be either a property name (as a string) or
        :py:class:`DumpProp` objects if you desire greater control over how the
        property will be dumped.

        Example::

            # detailed API; see `dump.getar.simple` for simpler wrappers
            zip = dump.getar('dump.zip', static=['types'],
                      dynamic={'orientation': 10000,
                               'velocity': 5000,
                               dump.getar.DumpProp('position', highPrecision=True): 10000})

        """

        self._static = self._expandNames(static);
        self._dynamic = {};

        for key in dynamic:
            period = dynamic[key];
            for prop in self._expandNames([key]):
                self._dynamic[prop] = period;

        if _register:
            hoomd.analyze._analyzer.__init__(self);
            self.analyzer_name = "dump.getar%d" % (hoomd.analyze._analyzer.cur_id - 1);

        for val in self._static:
            if prop.name not in self.known_properties:
                raise RuntimeError('Unknown static property in dump.getar: {}'.format(val));

        for val in self._dynamic:
            if val.name not in self.known_properties:
                raise RuntimeError('Unknown dynamic property in dump.getar: {}'.format(val));

        try:
            dumpMode = self.dump_modes[mode];
        except KeyError:
            raise RuntimeError('Unknown open mode: {}'.format(mode));

        if dumpMode == self.dump_modes['a'] and not os.path.isfile(filename):
            dumpMode = self.dump_modes['w'];

        self.cpp_analyzer = _hoomd.GetarDumpWriter(hoomd.context.current.system_definition,
                                                filename, dumpMode,
                                                hoomd.context.current.system.getCurrentTimeStep());

        for val in set(self._static):
            prop = self._getStatic(val);
            if hoomd.comm.get_num_ranks() > 1 and prop.name in self.bad_mpi_properties:
                raise RuntimeError(('dump.getar: Can\'t dump property {} '
                                    'with MPI!').format(prop.name));
            else:
                self.cpp_analyzer.setPeriod(self.known_properties[prop.name],
                                            self.known_resolutions[prop.name],
                                            _hoomd.GetarBehavior.Constant,
                                            prop.highPrecision, prop.compression, 0);

        for prop in self._dynamic:
            try:
                if hoomd.comm.get_num_ranks() > 1 and prop.name in self.bad_mpi_properties:
                    raise RuntimeError(('dump.getar: Can\'t dump property {} '
                                        'with MPI!').format(prop.name));
                else:
                    for period in self._dynamic[prop]:
                        self.cpp_analyzer.setPeriod(self.known_properties[prop.name],
                                                    self.known_resolutions[prop.name],
                                                    _hoomd.GetarBehavior.Discrete,
                                                    prop.highPrecision, prop.compression,
                                                    int(period));
            except TypeError: # We got a single value, not an iterable
                if hoomd.comm.get_num_ranks() > 1 and prop.name in self.bad_mpi_properties:
                    raise RuntimeError(('dump.getar: Can\'t dump property {} '
                                        'with MPI!').format(prop.name));
                else:
                    self.cpp_analyzer.setPeriod(self.known_properties[prop.name],
                                                self.known_resolutions[prop.name],
                                                _hoomd.GetarBehavior.Discrete,
                                                prop.highPrecision, prop.compression,
                                                int(self._dynamic[prop]));

        if _register:
            self.setupAnalyzer(int(self.cpp_analyzer.getPeriod()));

    def writeJSON(self, name, contents, dynamic=True):
        """Encodes the given JSON-encodable object as a string and writes it
        (immediately) as a quantity with the given name. If dynamic is
        True, writes the record as a dynamic record with the current
        timestep.

        Args:
            name (str): Name of the record to save
            contents (str): Any datatype encodable by the :py:mod:`json` module
            dynamic (bool): If True, dump a dynamic quantity with the current timestep; otherwise, dump a static quantity

        Example::

            dump = hoomd.dump.getar.simple('dump.sqlite', 1e3,
                static=['viz_static'], dynamic=['viz_dynamic'])
            dump.writeJSON('params.json', dict(temperature=temperature, pressure=pressure))
            dump.writeJSON('metadata.json', hoomd.meta.dump_metadata())
        """
        if dynamic:
            timestep = hoomd.context.current.system.getCurrentTimeStep()
        else:
            timestep = -1

        self.cpp_analyzer.writeStr(name, json.dumps(contents), timestep)

    @classmethod
    def simple(cls, filename, period, mode='w', static=[], dynamic=[], high_precision=False):
        """Create a :py:class:`getar` dump object with a simpler interface.

        Static properties will be dumped once immediately, and dynamic
        properties will be dumped every `period` steps. For detailed
        explanation of arguments, see :py:class:`getar`.

        Args:
            filename (str): Name of the file to open
            period (int): Period to dump the given dynamic properties with
            mode (str): Run mode; see mode list in :py:class:`getar`.
            static (list): List of static properties to dump immediately
            dynamic (list): List of properties to dump every `period` steps
            high_precision (bool): If True, dump precision properties

        Example::

            # [optionally] dump metadata beforehand with libgetar
            with gtar.GTAR('dump.sqlite', 'w') as trajectory:
                metadata = json.dumps(hoomd.meta.dump_metadata())
                trajectory.writeStr('hoomd_metadata.json', metadata)
            # for later visualization of anisotropic systems
            zip2 = hoomd.dump.getar.simple(
                 'dump.sqlite', 100000, 'a', static=['viz_static'], dynamic=['viz_aniso_dynamic'])
            # as backup to restore from later
            backup = hoomd.dump.getar.simple(
                'backup.tar', 10000, '1', static=['viz_static'], dynamic=['viz_aniso_dynamic'])

        """
        dynamicDict = {cls.DumpProp(name, highPrecision=high_precision): period for name in dynamic};
        return cls(filename=filename, mode=mode, static=static, dynamic=dynamicDict);

    @classmethod
    def immediate(cls, filename, static, dynamic):
        """Immediately dump the given static and dynamic properties to the given filename.

        For detailed explanation of arguments, see :py:class:`getar`.

        Example::

            hoomd.dump.getar.immediate(
                'snapshot.tar', static=['viz_static'], dynamic=['viz_dynamic'])

        """
        hoomd.util.quiet_status();
        dumper = getar(filename, 'w', static, {key: 1 for key in dynamic}, _register=False);
        dumper.cpp_analyzer.analyze(hoomd.context.current.system.getCurrentTimeStep());
        dumper.close();
        del dumper.cpp_analyzer;
        hoomd.util.unquiet_status();

    def close(self):
        """Closes the trajectory if it is open. Finalizes any IO beforehand."""
        self.cpp_analyzer.close();

class gsd(hoomd.analyze._analyzer):
    R""" Writes simulation snapshots in the GSD format

    Args:
        filename (str): File name to write
        period (int): Number of time steps between file dumps, or None to write a single file immediately.
        group (:py:mod:`hoomd.group`): Particle group to output to the gsd file.
        overwrite (bool): When False (the default), any existing GSD file will be appended to. When True, an existing GSD
                          file *filename* will be overwritten.
        truncate (bool): When False (the default), frames are appended to the GSD file. When True, truncate the file and
                         write a new frame 0 every time.
        phase (int): When -1, start on the current time step. When >= 0, execute on steps where *(step + phase) % period == 0*.
        time_step (int): Time step to write to the file (only used when period is None)
        dynamic (list): A list of quantity categories to save every frame. (added in version 2.2)
        static (list): A list of quantity categories save only in frame 0 (may not be set in conjunction with *dynamic*, deprecated in version 2.2).

    Write a simulation snapshot to the specified GSD file at regular intervals. GSD is capable of storing all particle
    and bond data fields in hoomd, in every frame of the trajectory. This allows GSD to store simulations where the
    number of particles, number of particle types, particle types, diameter, mass, charge, and other quantities change
    over time. GSD can also store integrator state information necessary for restarting simulations and user-defined log
    quantities.

    To save on space, GSD does not write values that are all set at defaults. So if all masses, orientations, angular
    momenta, etc... are left default, these fields  will not take up any space in the file. Additionally, only
    **dynamic** quantities are written to all frames, non-dynamic quantities are only written to frame 0. The GSD schema
    defines that data not present in frame *i* is to be read from frame 0. This makes every single frame of a GSD file
    fully specified and simulations initialized with :py:func:`hoomd.init.read_gsd()` can select any frame of the file.

    You can control what quantities are dynamic by category. ``property`` is always dynamic. The categories listed in
    the **dynamic** will also be written out to every frame, but only if they have changed from the defaults.

    * ``attribute``

        * particles/N
        * particles/types
        * particles/typeid
        * particles/mass
        * particles/charge
        * particles/diameter
        * particles/body
        * particles/moment_inertia

    * ``property``

        * particles/position
        * particles/orientation (*only written when changed from default*)

    * ``momentum``

        * particles/velocity
        * particles/angmom (*only written when changed from default*)
        * particles/image

    * ``topology``

        * bonds/
        * angles/
        * dihedrals/
        * impropers/
        * constraints/
        * pairs/

    See https://github.com/glotzerlab/gsd and http://gsd.readthedocs.io/ for more information on GSD files.

    If you only need to store a subset of the system, you can save file size and time spent analyzing data by
    specifying a group to write out. :py:class:`gsd` will write out all of the particles in the group in ascending
    tag order. When the group is not :py:func:`hoomd.group.all()`, :py:class:`gsd` will not write the topology fields.

    To write restart files with gsd, set `truncate=True`. This will cause :py:class:`gsd` to write a new frame 0
    to the file every period steps.

    .. rubric:: State data

    :py:class:`gsd` can save internal state data for the following hoomd objects:

        * :py:class:`HPMC integrators <hoomd.hpmc.integrate.mode_hpmc>`

    Call :py:meth:`dump_state` with the object as an argument to enable saving its state. State saved in this way
    can be restored after initializing the system with :py:meth:`hoomd.init.read_gsd`.

    .. rubric:: User-defined log quantities

    Associate a name with a callable python object that returns a numpy array in :py:attr:`log`, and :py:class:`gsd`
    will save the data you provide on every frame. Prefix per-particle quantities with ``particles/`` and per-bond
    quantities with ``bonds/`` so that visualization tools such as `OVITO <https://www.ovito.org/>`_ will make them
    available in their pipelines. OVITO also understand scalar values (length 1 numpy arrays) and strings encoded
    as uint8 numpy arrays.

    Examples::

        dump.gsd(filename="trajectory.gsd", period=1000, group=group.all(), phase=0)
        dump.gsd(filename="restart.gsd", truncate=True, period=10000, group=group.all(), phase=0)
        dump.gsd(filename="configuration.gsd", overwrite=True, period=None, group=group.all(), time_step=0)
        dump.gsd(filename="momentum_too.gsd", period=1000, group=group.all(), phase=0, dynamic=['momentum'])
        dump.gsd(filename="saveall.gsd", overwrite=True, period=1000, group=group.all(), dynamic=['attribute', 'momentum', 'topology'])

    """
    def __init__(self,
                 filename,
                 period,
                 group,
                 overwrite=False,
                 truncate=False,
                 phase=0,
                 time_step=None,
                 static=None,
                 dynamic=None):
        hoomd.util.print_status_line();

        if static is not None and dynamic is not None:
            raise ValueError("Cannot specify both static and dynamic arguments");

        categories = ['attribute', 'property', 'momentum', 'topology'];
        dynamic_quantities = ['property']

        # process inputs and build list of dynamic quantities
        if static is not None:
            hoomd.context.msg.warning("The static argument to hoomd.dump.gsd is deprecated, use dynamic instead.\n");

            # notify they user of possible typos
            for v in static:
                if v not in categories:
                    hoomd.context.msg.warning("dump.gsd: static quantity " + v + " is not recognized\n");

            # invert the sense of the static arg
            dynamic_quantities = []
            for v in categories:
                if v not in static:
                    dynamic_quantities.append(v);

        if dynamic is not None:
            for v in dynamic:
                if v not in categories:
                    hoomd.context.msg.warning("dump.gsd: dynamic quantity " + v + " is not recognized\n");

            dynamic_quantities = ['property'] + dynamic;

        # initialize base class
        hoomd.analyze._analyzer.__init__(self);

        self.cpp_analyzer = _hoomd.GSDDumpWriter(hoomd.context.current.system_definition, filename, group.cpp_group, overwrite, truncate);

        self.cpp_analyzer.setWriteAttribute('attribute' in dynamic_quantities);
        self.cpp_analyzer.setWriteProperty('property' in dynamic_quantities);
        self.cpp_analyzer.setWriteMomentum('momentum' in dynamic_quantities);
        self.cpp_analyzer.setWriteTopology('topology' in dynamic_quantities);

        if period is not None:
            self.setupAnalyzer(period, phase);
        else:
            if time_step is None:
                time_step = hoomd.context.current.system.getCurrentTimeStep()
            self.cpp_analyzer.analyze(time_step);

        # store metadata
        self.filename = filename
        self.period = period
        self.group = group
        self.phase = phase
        self.metadata_fields = ['filename','period','group', 'phase']

    def write_restart(self):
        """ Write a restart file at the current time step.

        Call :py:meth:`write_restart` at the end of a simulation where are writing a gsd restart file with
        ``truncate=True`` to ensure that you have the final frame of the simulation written before exiting.
        See :ref:`restartable-jobs` for examples.
        """

        time_step = hoomd.context.current.system.getCurrentTimeStep()
        self.cpp_analyzer.analyze(time_step);

    def dump_state(self, obj):
        """Write state information for a hoomd object.

        Call :py:meth:`dump_state` if you want to write the state of a hoomd object
        to the gsd file.

        .. versionadded:: 2.2
        """
        if hasattr(obj, '_connect_gsd') and type(getattr(obj, '_connect_gsd')) == types.MethodType:
            obj._connect_gsd(self);
        else:
            hoomd.context.msg.warning("GSD is not currently support for {name}".format(obj.__name__));

<<<<<<< HEAD

    def dump_shape(self, obj):
        """Write shape information for a hoomd object.

        Call :py:meth:`dump_shape` if you want to write the shape of a hoomd object
        to the gsd file.

        .. versionadded:: 2.7
        """
        if hasattr(obj, '_connect_gsd_shape_spec') and type(getattr(obj, '_connect_gsd_shape_spec')) == types.MethodType:
            obj._connect_gsd_shape_spec(self);
        else:
            hoomd.context.msg.warning("GSD is not currently support for {name}".format(obj.__name__));
=======
    @property
    def log(self):
        """Dictionary mapping user-defined names to callbacks.

        Add an item to :py:attr:`log` to save user-defined data in the gsd file. The key provides the name of the data
        chunk in the gsd file (e.g. ``particles/lj_potential_energy``). The value is a callable python object that takes
        the current time step as an argument and returns a numpy array that has 1 or 2 dimensions and has a data type
        supported by `gsd <https://gsd.readthedocs.io>`_.

        Delete a key from :py:attr:`log` to stop logging that quantity.

        .. note::

            All logged data chunks must be present in the first frame in the gsd file to provide the default value. Some
            (or all) chunks may be omitted on later frames:

        .. note::

            In MPI parallel simulations, the callback will be called on all ranks. :py:class:`gsd` will write the data
            returned by the root rank. Return values from all other ranks are ignored (and may be None).

        .. versionadded:: 2.7
        """
        return self.cpp_analyzer.user_log;
>>>>>>> 0222d039
<|MERGE_RESOLUTION|>--- conflicted
+++ resolved
@@ -674,8 +674,6 @@
         else:
             hoomd.context.msg.warning("GSD is not currently support for {name}".format(obj.__name__));
 
-<<<<<<< HEAD
-
     def dump_shape(self, obj):
         """Write shape information for a hoomd object.
 
@@ -688,7 +686,7 @@
             obj._connect_gsd_shape_spec(self);
         else:
             hoomd.context.msg.warning("GSD is not currently support for {name}".format(obj.__name__));
-=======
+            
     @property
     def log(self):
         """Dictionary mapping user-defined names to callbacks.
@@ -712,5 +710,4 @@
 
         .. versionadded:: 2.7
         """
-        return self.cpp_analyzer.user_log;
->>>>>>> 0222d039
+        return self.cpp_analyzer.user_log;