// Copyright (c) 2009-2017 The Regents of the University of Michigan
// This file is part of the HOOMD-blue project, released under the BSD 3-Clause License.

#include "hoomd/HOOMDMath.h"
#include "hoomd/BoxDim.h"
#include "hoomd/VectorMath.h"
#include "ShapeSphere.h"    //< For the base template of test_overlap
#include "ShapeSpheropolyhedron.h"
#include "GPUTree.h"

#include "hoomd/ManagedArray.h"

#ifndef __SHAPE_UNION_H__
#define __SHAPE_UNION_H__

/*! \file ShapeUnion.h
    \brief Defines the ShapeUnion templated aggregate shape
*/

// need to declare these class methods with __device__ qualifiers when building in nvcc
// DEVICE is __device__ when included in nvcc and blank when included into the host compiler
#ifdef NVCC
#define DEVICE __device__
#else
#define DEVICE
#include <iostream>
#endif


namespace hpmc
{

namespace detail
{

//! Data structure for shape composed of a union of multiple shapes
template<class Shape, unsigned int capacity>
struct union_params : param_base
    {
    typedef GPUTree<capacity> gpu_tree_type; //!< Handy typedef for GPUTree template
    typedef typename Shape::param_type mparam_type;

<<<<<<< HEAD
    unsigned int N;                          //!< Number of member shapes
    vec3<Scalar> mpos[max_n_members];        //!< Position vectors of member shapes
    quat<Scalar> morientation[max_n_members];//!< Orientation of member shapes
    mparam_type mparams[max_n_members];      //!< Parameters of member shapes
    unsigned int moverlap[max_n_members];    //!< only check overlaps for which moverlap[i] & moverlap[j]
=======
    //! Default constructor
    DEVICE union_params()
        : N(0)
        { }

    //! Load dynamic data members into shared memory and increase pointer
    /*! \param ptr Pointer to load data to (will be incremented)
        \param load If true, copy data to pointer, otherwise increment only
        \param ptr_max Maximum address in shared memory
     */
    HOSTDEVICE void load_shared(char *& ptr, bool load, char *ptr_max) const
        {
        tree.load_shared(ptr, load, ptr_max);
        mpos.load_shared(ptr, load, ptr_max);
        mparams.load_shared(ptr, load, ptr_max);
        moverlap.load_shared(ptr, load, ptr_max);
        morientation.load_shared(ptr, load, ptr_max);
        }

    #ifdef ENABLE_CUDA
    //! Attach managed memory to CUDA stream
    void attach_to_stream(cudaStream_t stream) const
        {
        // attach managed memory arrays to stream
        tree.attach_to_stream(stream);

        mpos.attach_to_stream(stream);
        morientation.attach_to_stream(stream);
        mparams.attach_to_stream(stream);
        moverlap.attach_to_stream(stream);
        }
    #endif

    #ifndef NVCC
    //! Shape constructor
    union_params(unsigned int _N, bool _managed)
        : N(_N)
        {
        mpos = ManagedArray<vec3<OverlapReal> >(N,_managed);
        morientation = ManagedArray<quat<OverlapReal> >(N,_managed);
        mparams = ManagedArray<mparam_type>(N,_managed);
        moverlap = ManagedArray<unsigned int>(N,_managed);
        }
    #endif

    gpu_tree_type tree;                      //!< OBB tree for constituent shapes
    ManagedArray<vec3<OverlapReal> > mpos;         //!< Position vectors of member shapes
    ManagedArray<quat<OverlapReal> > morientation; //!< Orientation of member shapes
    ManagedArray<mparam_type> mparams;        //!< Parameters of member shapes
    ManagedArray<unsigned int> moverlap;      //!< only check overlaps for which moverlap[i] & moverlap[j] 
>>>>>>> a7019397
    OverlapReal diameter;                    //!< Precalculated overall circumsphere diameter
    unsigned int N;                           //!< Number of member shapes
    unsigned int ignore;                     //!<  Bitwise ignore flag for stats. 1 will ignore, 0 will not ignore
    } __attribute__((aligned(32)));

} // end namespace detail

//! Shape consisting of union of shapes of a single type but individual parameters
/*!
    The parameter defining a ShapeUnion is a structure implementing the HPMC shape interface and containing
    parameter objects for its member particles in its own parameters structure

    The purpose of ShapeUnion is to allow an overlap check to iterate through pairs of member shapes between
    two composite particles. The two particles overlap if any of their member shapes overlap.

    ShapeUnion stores an internal OBB tree for fast overlap checks.
*/
template<class Shape, unsigned int capacity=4>
struct ShapeUnion
    {
    //! Define the parameter type
    typedef typename detail::union_params<Shape, capacity> param_type;

    //! Initialize a sphere_union
    DEVICE ShapeUnion(const quat<Scalar>& _orientation, const param_type& _params)
        : orientation(_orientation), members(_params)
        {
        }

    //! Does this shape have an orientation
    DEVICE bool hasOrientation() const
        {
        if (members.N == 1)
            {
            // if we have only one member in the center, return that shape's anisotropy flag
            const vec3<Scalar>& pos = members.mpos[0];
            if (pos.x == Scalar(0.0) && pos.y == pos.x && pos.z == pos.x)
                {
                Shape s(quat<Scalar>(), members.mparams[0]);
                return s.hasOrientation();
                }
            }

        return true;
        }

    //!Ignore flag for acceptance statistics
    DEVICE bool ignoreStatistics() const { return members.ignore; }

    //! Get the circumsphere diameter
    DEVICE OverlapReal getCircumsphereDiameter() const
        {
        // return the precomputed diameter
        return members.diameter;
        }

    //! Get the in-sphere radius
    DEVICE OverlapReal getInsphereRadius() const
        {
        // not implemented
        return OverlapReal(0.0);
        }

    //! Return the bounding box of the shape in world coordinates
    DEVICE detail::AABB getAABB(const vec3<Scalar>& pos) const
        {
        return detail::AABB(pos, members.diameter/OverlapReal(2.0));
        }

    //! Returns true if this shape splits the overlap check over several threads of a warp using threadIdx.x
    HOSTDEVICE static bool isParallel() { return true; }

    quat<Scalar> orientation;    //!< Orientation of the particle

    const param_type& members;     //!< member data
    };

//! Check if circumspheres overlap
/*! \param r_ab Vector defining the position of shape b relative to shape a (r_b - r_a)
    \param a first shape
    \param b second shape
    \returns true if the circumspheres of both shapes overlap

    \ingroup shape
*/
template <class Shape, unsigned int capacity>
DEVICE inline bool check_circumsphere_overlap(const vec3<Scalar>& r_ab, const ShapeUnion<Shape, capacity>& a,
    const ShapeUnion<Shape, capacity> &b)
    {
    vec3<OverlapReal> dr(r_ab);

    OverlapReal rsq = dot(dr,dr);
    OverlapReal DaDb = a.getCircumsphereDiameter() + b.getCircumsphereDiameter();
    return (rsq*OverlapReal(4.0) <= DaDb * DaDb);
    }

template<class Shape, unsigned int capacity>
DEVICE inline bool test_narrow_phase_overlap(vec3<OverlapReal> dr,
                                             const ShapeUnion<Shape, capacity>& a,
                                             const ShapeUnion<Shape, capacity>& b,
                                             unsigned int cur_node_a,
                                             unsigned int cur_node_b)
    {
    vec3<OverlapReal> r_ab = rotate(conj(quat<OverlapReal>(b.orientation)),vec3<OverlapReal>(dr));

    //! Param type of the member shapes
    typedef typename Shape::param_type mparam_type;

    // loop through shape of cur_node_a
    unsigned int na = a.members.tree.getNumParticles(cur_node_a);
    unsigned int nb = b.members.tree.getNumParticles(cur_node_b);

    for (unsigned int i= 0; i < na; i++)
        {
        unsigned int ishape = a.members.tree.getParticle(cur_node_a, i);

        const mparam_type& params_i = a.members.mparams[ishape];
        Shape shape_i(quat<Scalar>(), params_i);
        if (shape_i.hasOrientation())
            shape_i.orientation = conj(quat<OverlapReal>(b.orientation))*quat<OverlapReal>(a.orientation) * a.members.morientation[ishape];

        vec3<OverlapReal> pos_i(rotate(conj(quat<OverlapReal>(b.orientation))*quat<OverlapReal>(a.orientation),a.members.mpos[ishape])-r_ab);
        unsigned int overlap_i = a.members.moverlap[ishape];

        // loop through shapes of cur_node_b
        for (unsigned int j= 0; j < nb; j++)
            {
            unsigned int jshape = b.members.tree.getParticle(cur_node_b, j);

            const mparam_type& params_j = b.members.mparams[jshape];
            Shape shape_j(quat<Scalar>(), params_j);
            if (shape_j.hasOrientation())
                shape_j.orientation = b.members.morientation[jshape];

            unsigned int overlap_j = b.members.moverlap[jshape];

            unsigned int err =0;
            if (overlap_i & overlap_j)
                {
                vec3<OverlapReal> r_ij = b.members.mpos[jshape] - pos_i;
                if (test_overlap(r_ij, shape_i, shape_j, err))
                    {
                    return true;
                    }
                }
            }
        }
    return false;
    }

template <class Shape, unsigned int capacity >
DEVICE inline bool test_overlap(const vec3<Scalar>& r_ab,
                                const ShapeUnion<Shape, capacity >& a,
                                const ShapeUnion<Shape, capacity >& b,
                                unsigned int& err)
    {
    #ifdef NVCC
    // Parallel tree traversal
    unsigned int offset = threadIdx.x;
    unsigned int stride = blockDim.x;
    #else
    unsigned int offset = 0;
    unsigned int stride = 1;
    #endif

    const detail::GPUTree<capacity>& tree_a = a.members.tree;
    const detail::GPUTree<capacity>& tree_b = b.members.tree;

    if (tree_a.getNumLeaves() <= tree_b.getNumLeaves())
        {
        for (unsigned int cur_leaf_a = offset; cur_leaf_a < tree_a.getNumLeaves(); cur_leaf_a += stride)
            {
            unsigned int cur_node_a = tree_a.getLeafNode(cur_leaf_a);
            hpmc::detail::OBB obb_a = tree_a.getOBB(cur_node_a);
            // rotate and translate a's obb into b's body frame
            obb_a.affineTransform(conj(b.orientation)*a.orientation,
                rotate(conj(b.orientation),-r_ab));

            unsigned cur_node_b = 0;
            while (cur_node_b < tree_b.getNumNodes())
                {
                unsigned int query_node = cur_node_b;
                if (tree_b.queryNode(obb_a, cur_node_b) && test_narrow_phase_overlap(r_ab, a, b, cur_node_a, query_node)) return true;
                }
            }
        }
    else
        {
        for (unsigned int cur_leaf_b = offset; cur_leaf_b < tree_b.getNumLeaves(); cur_leaf_b += stride)
            {
            unsigned int cur_node_b = tree_b.getLeafNode(cur_leaf_b);
            hpmc::detail::OBB obb_b = tree_b.getOBB(cur_node_b);

            // rotate and translate b's obb into a's body frame
            obb_b.affineTransform(conj(a.orientation)*b.orientation,
                rotate(conj(a.orientation),r_ab));

            unsigned cur_node_a = 0;
            while (cur_node_a < tree_a.getNumNodes())
                {
                unsigned int query_node = cur_node_a;
                if (tree_a.queryNode(obb_b, cur_node_a) && test_narrow_phase_overlap(-r_ab, b, a, cur_node_b, query_node)) return true;
                }
            }
        }

    return false;
    }

} // end namespace hpmc

#endif // end __SHAPE_UNION_H__<|MERGE_RESOLUTION|>--- conflicted
+++ resolved
@@ -6,6 +6,7 @@
 #include "hoomd/VectorMath.h"
 #include "ShapeSphere.h"    //< For the base template of test_overlap
 #include "ShapeSpheropolyhedron.h"
+#include "ShapeConvexPolyhedron.h"
 #include "GPUTree.h"
 
 #include "hoomd/ManagedArray.h"
@@ -40,13 +41,6 @@
     typedef GPUTree<capacity> gpu_tree_type; //!< Handy typedef for GPUTree template
     typedef typename Shape::param_type mparam_type;
 
-<<<<<<< HEAD
-    unsigned int N;                          //!< Number of member shapes
-    vec3<Scalar> mpos[max_n_members];        //!< Position vectors of member shapes
-    quat<Scalar> morientation[max_n_members];//!< Orientation of member shapes
-    mparam_type mparams[max_n_members];      //!< Parameters of member shapes
-    unsigned int moverlap[max_n_members];    //!< only check overlaps for which moverlap[i] & moverlap[j]
-=======
     //! Default constructor
     DEVICE union_params()
         : N(0)
@@ -96,8 +90,7 @@
     ManagedArray<vec3<OverlapReal> > mpos;         //!< Position vectors of member shapes
     ManagedArray<quat<OverlapReal> > morientation; //!< Orientation of member shapes
     ManagedArray<mparam_type> mparams;        //!< Parameters of member shapes
-    ManagedArray<unsigned int> moverlap;      //!< only check overlaps for which moverlap[i] & moverlap[j] 
->>>>>>> a7019397
+    ManagedArray<unsigned int> moverlap;      //!< only check overlaps for which moverlap[i] & moverlap[j]
     OverlapReal diameter;                    //!< Precalculated overall circumsphere diameter
     unsigned int N;                           //!< Number of member shapes
     unsigned int ignore;                     //!<  Bitwise ignore flag for stats. 1 will ignore, 0 will not ignore
