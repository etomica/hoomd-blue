// Copyright (c) 2009-2019 The Regents of the University of Michigan
// This file is part of the HOOMD-blue project, released under the BSD 3-Clause License.

#ifndef __HPMC_MONO_IMPLICIT__H__
#define __HPMC_MONO_IMPLICIT__H__

#include "IntegratorHPMCMono.h"
#include "hoomd/Autotuner.h"

#include <random>
#include <cfloat>
#include <sstream>

/*! \file IntegratorHPMCMonoImplicit.h
    \brief Defines the template class for HPMC with implicit generated depletant solvent
    \note This header cannot be compiled by nvcc
*/

#ifdef NVCC
#error This header cannot be compiled by nvcc
#endif

#include <hoomd/extern/pybind/include/pybind11/pybind11.h>

#ifdef ENABLE_TBB
#include <tbb/tbb.h>
#include <thread>
#endif

namespace hpmc
{

//! Template class for HPMC update with implicit depletants
/*!
    Depletants are generated randomly on the fly according to the semi-grand canonical ensemble.

    The penetrable depletants model is simulated.

    \ingroup hpmc_integrators
*/
template< class Shape >
class IntegratorHPMCMonoImplicit : public IntegratorHPMCMono<Shape>
    {
    public:
        //! Construct the integrator
        IntegratorHPMCMonoImplicit(std::shared_ptr<SystemDefinition> sysdef,
                              unsigned int seed);
        //! Destructor
        virtual ~IntegratorHPMCMonoImplicit();

        //! Set the depletant density in the free volume
        void setDepletantFugacity(unsigned int type, Scalar fugacity)
            {
            if (type >= this->m_pdata->getNTypes())
                throw std::runtime_error("Unknown type.");
            m_fugacity[type] = fugacity;
            }

        //! Returns the depletant density
        Scalar getDepletantFugacity(unsigned int type)
            {
            return m_fugacity[type];
            }

        //! Set quermass integration mode
        void setQuermassMode(bool enable_quermass)
            {
            m_quermass = enable_quermass;
            }

        //! Get the quermass integration state
        bool getQuermassMode()
            {
            return m_quermass;
            }

        //! Set up the additional sweep radius around every shape
        void setSweepRadius(Scalar sweep_radius)
            {
            // check if supported
            if (sweep_radius != 0.0 && !Shape::supportsSweepRadius())
                throw std::runtime_error("This shape doesn's support setting a sweep radius to extend the surface out.\n");

            m_sweep_radius = sweep_radius;
            }

        //! Get the sweep radius
        Scalar getSweepRadius()
             {
             return m_sweep_radius;
             }

        //! Reset statistics counters
        virtual void resetStats()
            {
            IntegratorHPMCMono<Shape>::resetStats();
            ArrayHandle<hpmc_implicit_counters_t> h_counters(m_implicit_count, access_location::host, access_mode::read);
            for (unsigned int i = 0; i < this->m_pdata->getNTypes(); ++i)
                m_implicit_count_run_start[i] = h_counters.data[i];
            }

        //! Print statistics about the hpmc steps taken
        virtual void printStats()
            {
            IntegratorHPMCMono<Shape>::printStats();

            const std::vector<hpmc_implicit_counters_t>& result = getImplicitCounters(1);

            // reduce over all types
            unsigned long long int total_insert_count = 0;
            for (unsigned int i = 0; i < this->m_pdata->getNTypes(); ++i)
                total_insert_count += result[i].insert_count;

            double cur_time = double(this->m_clock.getTime()) / Scalar(1e9);

            this->m_exec_conf->msg->notice(2) << "-- Implicit depletants stats:" << "\n";
            this->m_exec_conf->msg->notice(2) << "Depletant insertions per second:          "
                << double(total_insert_count)/cur_time << "\n";

            // supply additional statistics
            for (unsigned int i = 0; i < this->m_pdata->getNTypes(); ++i)
                if (m_fugacity[i] != 0.0)
                    this->m_exec_conf->msg->notice(3) << "Type '" << this->m_pdata->getNameByType(i) << "': "
                        << double(result[i].insert_count)/cur_time << std::endl;
            }

        //! Get the current counter values
        std::vector<hpmc_implicit_counters_t> getImplicitCounters(unsigned int mode=0);

        /* \returns a list of provided quantities
        */
        std::vector< std::string > getProvidedLogQuantities()
            {
            // start with the integrator provided quantities
            std::vector< std::string > result = IntegratorHPMCMono<Shape>::getProvidedLogQuantities();

            // then add ours
            for (unsigned int typ=0; typ<this->m_pdata->getNTypes();typ++)
              {
              std::ostringstream tmp_str0;
              tmp_str0<<"hpmc_fugacity_"<< this->m_pdata->getNameByType(typ);
              result.push_back(tmp_str0.str());
              }

            result.push_back("hpmc_insert_count");

            return result;
            }

        //! Get the value of a logged quantity
        virtual Scalar getLogValue(const std::string& quantity, unsigned int timestep);

        //! Method to scale the box
        virtual bool attemptBoxResize(unsigned int timestep, const BoxDim& new_box);

        //! Slot to be called when number of types changes
        void slotNumTypesChange();

        //! Set autotuner parameters
        /*! \param enable Enable/disable autotuning
            \param period period (approximate) in time steps when returning occurs
        */
        virtual void setAutotunerParams(bool enable, unsigned int period)
            {
            // call base class method first
            IntegratorHPMCMono<Shape>::setAutotunerParams(enable,period);

            #ifdef ENABLE_TBB
            m_tuner_tbb->setEnabled(enable);

            m_tuner_period = period;
            m_tuner_tbb->setPeriod(m_tuner_period*this->m_pdata->getN()*this->m_nselect);
            #endif
            }


        //! Slot to be called whenever local particles are rearranged
        virtual void slotSorted()
            {
            // call base class method
            IntegratorHPMCMono<Shape>::slotSorted();

            #ifdef ENABLE_TBB
            // Autotuner runs per particle, so adjust period
            m_tuner_tbb->setPeriod(m_tuner_period*this->m_pdata->getN()*this->m_nselect);
            #endif
            }

    protected:
        std::vector<Scalar> m_fugacity;                          //!< Average depletant number density in free volume, per type

        GPUArray<hpmc_implicit_counters_t> m_implicit_count;     //!< Counter of active cell cluster moves
        std::vector<hpmc_implicit_counters_t> m_implicit_count_run_start;     //!< Counter of active cell cluster moves at run start
        std::vector<hpmc_implicit_counters_t> m_implicit_count_step_start;    //!< Counter of active cell cluster moves at run start

        bool m_quermass;                                         //!< True if quermass integration mode is enabled
        Scalar m_sweep_radius;                                   //!< Radius of sphere to sweep shapes by

        #ifdef ENABLE_TBB
        std::unique_ptr<Autotuner> m_tuner_tbb;                  //!< Tuner for parallel depletant insertion
        unsigned int m_tuner_period;                             //!< Autotuner base period
        #endif

        //! Take one timestep forward
        virtual void update(unsigned int timestep);

        //! Test whether to reject the current particle move based on depletants
        #ifndef ENABLE_TBB
        inline bool checkDepletantOverlap(unsigned int i, vec3<Scalar> pos_i, Shape shape_i, unsigned int typ_i, Scalar4 *h_postype, Scalar4 *h_orientation, unsigned int *h_overlaps, hpmc_counters_t& counters, hpmc_implicit_counters_t *implicit_counters, std::mt19937& rng_poisson, hoomd::detail::Saru& rng_i);
        #else
        inline bool checkDepletantOverlap(unsigned int i, vec3<Scalar> pos_i, Shape shape_i, unsigned int typ_i, Scalar4 *h_postype, Scalar4 *h_orientation, unsigned int *h_overlaps, hpmc_counters_t& counters, hpmc_implicit_counters_t *implicit_counters, hoomd::detail::Saru& rng_i, tbb::enumerable_thread_specific< hoomd::detail::Saru >& rng_parallel, tbb::enumerable_thread_specific<std::mt19937>& rng_parallel_mt);
        #endif

        //! Set the nominal width appropriate for depletion interaction
        virtual void updateCellWidth();

        //! Generate a random depletant position in a sphere around a particle
        template<class RNG>
        inline void generateDepletant(RNG& rng, vec3<Scalar> pos_sphere, Scalar delta, Scalar d_min,
            vec3<Scalar>& pos, quat<Scalar>& orientation, const typename Shape::param_type& params_depletants);
    };

/*! \param sysdef System definition
    \param cl Cell list
    \param seed Random number generator seed
    */

template< class Shape >
IntegratorHPMCMonoImplicit< Shape >::IntegratorHPMCMonoImplicit(std::shared_ptr<SystemDefinition> sysdef,
                                                                   unsigned int seed)
    : IntegratorHPMCMono<Shape>(sysdef, seed), m_quermass(false), m_sweep_radius(0.0), m_tuner_period(100000)
    {
    this->m_exec_conf->msg->notice(5) << "Constructing IntegratorHPMCImplicit" << std::endl;

    GPUArray<hpmc_implicit_counters_t> implicit_count(this->m_pdata->getNTypes(),this->m_exec_conf);
    m_implicit_count.swap(implicit_count);

        {
        ArrayHandle<hpmc_implicit_counters_t> h_implicit_count(m_implicit_count, access_location::host, access_mode::readwrite);
        for (unsigned int i = 0; i < this->m_pdata->getNTypes(); ++i)
            h_implicit_count.data[i] = hpmc_implicit_counters_t();
        }

    m_implicit_count_run_start.resize(this->m_pdata->getNTypes());
    m_implicit_count_step_start.resize(this->m_pdata->getNTypes());

    m_fugacity.resize(this->m_pdata->getNTypes(),0.0);

    std::vector<unsigned int> valid_params;
    for (unsigned int grain_size_type = 1; grain_size_type <= 8; grain_size_type *= 2)
        {
        for (unsigned int grain_size_intersections = 1; grain_size_intersections <= 128;  grain_size_intersections*=2)
            {
            for (unsigned int grain_size_depletants = 1; grain_size_depletants <= 65536; grain_size_depletants*=2)
                {
                valid_params.push_back(grain_size_type + grain_size_intersections*10 + grain_size_depletants*10000);
                }
            }
        }

    #ifdef ENABLE_TBB
    // Autotuner runs per particle
    m_tuner_tbb.reset(new Autotuner(valid_params, 100, m_tuner_period*this->m_pdata->getN()*this->m_nselect, "hpmc_depletants", this->m_exec_conf));
    #endif
    }

//! Destructor
template< class Shape >
IntegratorHPMCMonoImplicit< Shape >::~IntegratorHPMCMonoImplicit()
    {
    }

template <class Shape>
void IntegratorHPMCMonoImplicit<Shape>::slotNumTypesChange()
    {
    // call parent class method
    IntegratorHPMCMono<Shape>::slotNumTypesChange();

    unsigned int old_ntypes = m_implicit_count.getNumElements();
    m_implicit_count.resize(this->m_pdata->getNTypes());

        {
        ArrayHandle<hpmc_implicit_counters_t> h_implicit_count(m_implicit_count, access_location::host, access_mode::readwrite);
        for (unsigned int i = old_ntypes; i < this->m_pdata->getNTypes(); ++i)
            h_implicit_count.data[i] = hpmc_implicit_counters_t();
        }
    m_implicit_count_run_start.resize(this->m_pdata->getNTypes());
    m_implicit_count_step_start.resize(this->m_pdata->getNTypes());

    m_fugacity.resize(this->m_pdata->getNTypes(),0.0);
    }

template< class Shape >
void IntegratorHPMCMonoImplicit< Shape >::updateCellWidth()
    {
    this->m_nominal_width = this->getMaxCoreDiameter();

    Scalar max_d(0.0);

    for (unsigned int type = 0; type < this->m_pdata->getNTypes(); ++type)
        {
        if (m_fugacity[type] != Scalar(0.0))
            {
            // add range of depletion interaction
            quat<Scalar> o;
            Shape tmp(o, this->m_params[type]);
            max_d = std::max(max_d, (Scalar) tmp.getCircumsphereDiameter());
            }
        }

    this->m_nominal_width += m_quermass ? 2.0*m_sweep_radius : max_d;

    // extend the image list by the depletant diameter, since we're querying
    // AABBs that are larger than the shape diameters themselves
    this->m_extra_image_width = m_quermass ? 2.0*m_sweep_radius : max_d;

    // Account for patch width
    if (this->m_patch)
        {
        Scalar max_extent = 0.0;
        for (unsigned int typ = 0; typ < this->m_pdata->getNTypes(); typ++)
            {
            max_extent = std::max(max_extent, this->m_patch->getAdditiveCutoff(typ));
            }

        this->m_nominal_width = std::max(this->m_nominal_width, this->m_patch->getRCut() + max_extent);
        }
    this->m_image_list_valid = false;
    this->m_aabb_tree_invalid = true;

    this->m_exec_conf->msg->notice(5) << "IntegratorHPMCMonoImplicit: updating nominal width to " << this->m_nominal_width << std::endl;
    }

template< class Shape >
void IntegratorHPMCMonoImplicit< Shape >::update(unsigned int timestep)
    {
    this->m_exec_conf->msg->notice(10) << "HPMCMonoImplicit update: " << timestep << std::endl;
    IntegratorHPMC::update(timestep);

    // get needed vars
    ArrayHandle<hpmc_counters_t> h_counters(this->m_count_total, access_location::host, access_mode::readwrite);
    hpmc_counters_t& counters = h_counters.data[0];

    ArrayHandle<hpmc_implicit_counters_t> h_implicit_counters(m_implicit_count, access_location::host, access_mode::readwrite);
    std::copy(h_implicit_counters.data, h_implicit_counters.data + this->m_pdata->getNTypes(), m_implicit_count_step_start.begin());

    const BoxDim& box = this->m_pdata->getBox();
    unsigned int ndim = this->m_sysdef->getNDimensions();

    #ifdef ENABLE_MPI
    // compute the width of the active region
    Scalar3 npd = box.getNearestPlaneDistance();
    Scalar3 ghost_fraction = this->m_nominal_width / npd;
    #endif

    // Shuffle the order of particles for this step
    this->m_update_order.resize(this->m_pdata->getN());
    this->m_update_order.shuffle(timestep);

    // update the AABB Tree
    this->buildAABBTree();
    // limit m_d entries so that particles cannot possibly wander more than one box image in one time step
    this->limitMoveDistances();
    // update the image list
    this->updateImageList();

    // Combine the three seeds to generate RNG for poisson distribution
    #ifndef ENABLE_TBB
    std::vector<unsigned int> seed_seq(4);
    seed_seq[0] = this->m_seed;
    seed_seq[1] = timestep;
    seed_seq[2] = this->m_exec_conf->getRank();
    seed_seq[3] = 0x91baff72;
    std::seed_seq seed(seed_seq.begin(), seed_seq.end());
    std::mt19937 rng_poisson(seed);
    #else
    // create one RNG per thread
    tbb::enumerable_thread_specific< hoomd::detail::Saru > rng_parallel([=]
        {
        std::vector<unsigned int> seed_seq(5);
        seed_seq[0] = this->m_seed;
        seed_seq[1] = timestep;
        seed_seq[2] = this->m_exec_conf->getRank();
        std::hash<std::thread::id> hash;
        seed_seq[3] = hash(std::this_thread::get_id());
        seed_seq[4] = 0x6b71abc8;
        std::seed_seq seed(seed_seq.begin(), seed_seq.end());
        std::vector<unsigned int> s(1);
        seed.generate(s.begin(),s.end());
        return s[0];
        });
    tbb::enumerable_thread_specific<std::mt19937> rng_parallel_mt([=]
        {
        std::vector<unsigned int> seed_seq(5);
        seed_seq[0] = this->m_seed;
        seed_seq[1] = timestep;
        seed_seq[2] = this->m_exec_conf->getRank();
        std::hash<std::thread::id> hash;
        seed_seq[3] = hash(std::this_thread::get_id());
        seed_seq[4] = 0x91baff72;
        std::seed_seq seed(seed_seq.begin(), seed_seq.end());
        std::vector<unsigned int> s(1);
        seed.generate(s.begin(),s.end());
        return s[0]; // use a single seed
        });
    #endif

    if (this->m_prof) this->m_prof->push(this->m_exec_conf, "HPMC implicit");

    // loop over local particles nselect times
    for (unsigned int i_nselect = 0; i_nselect < this->m_nselect; i_nselect++)
        {
        // access particle data and system box
        ArrayHandle<Scalar4> h_postype(this->m_pdata->getPositions(), access_location::host, access_mode::readwrite);
        ArrayHandle<Scalar4> h_orientation(this->m_pdata->getOrientationArray(), access_location::host, access_mode::readwrite);
        ArrayHandle<Scalar> h_diameter(this->m_pdata->getDiameters(), access_location::host, access_mode::read);
        ArrayHandle<Scalar> h_charge(this->m_pdata->getCharges(), access_location::host, access_mode::read);

        // access interaction matrix
        ArrayHandle<unsigned int> h_overlaps(this->m_overlaps, access_location::host, access_mode::read);

        //access move sizes
        ArrayHandle<Scalar> h_d(this->m_d, access_location::host, access_mode::read);
        ArrayHandle<Scalar> h_a(this->m_a, access_location::host, access_mode::read);

        // loop through N particles in a shuffled order
        for (unsigned int cur_particle = 0; cur_particle < this->m_pdata->getN(); cur_particle++)
            {
            unsigned int i = this->m_update_order[cur_particle];

            // read in the current position and orientation
            Scalar4 postype_i = h_postype.data[i];
            Scalar4 orientation_i = h_orientation.data[i];
            vec3<Scalar> pos_i = vec3<Scalar>(postype_i);

            #ifdef ENABLE_MPI
            if (this->m_comm)
                {
                // only move particle if active
                if (!isActive(make_scalar3(postype_i.x, postype_i.y, postype_i.z), box, ghost_fraction))
                    continue;
                }
            #endif

            // make a trial move for i
            hoomd::detail::Saru rng_i(i, this->m_seed + this->m_exec_conf->getRank()*this->m_nselect + i_nselect, timestep);
            int typ_i = __scalar_as_int(postype_i.w);
            Shape shape_i(quat<Scalar>(orientation_i), this->m_params[typ_i]);
            unsigned int move_type_select = rng_i.u32() & 0xffff;
            bool move_type_translate = !shape_i.hasOrientation() || (move_type_select < this->m_move_ratio);

            Shape shape_old(quat<Scalar>(orientation_i), this->m_params[typ_i]);
            vec3<Scalar> pos_old = pos_i;

            if (move_type_translate)
                {
                // skip if no overlap check is required
                if (h_d.data[typ_i] == 0.0)
                    {
                    if (!shape_i.ignoreStatistics())
                        counters.translate_accept_count++;
                    continue;
                    }

                move_translate(pos_i, rng_i, h_d.data[typ_i], ndim);

                #ifdef ENABLE_MPI
                if (this->m_comm)
                    {
                    // check if particle has moved into the ghost layer, and skip if it is
                    if (!isActive(vec_to_scalar3(pos_i), box, ghost_fraction))
                        continue;
                    }
                #endif
                }
            else
                {
                if (h_a.data[typ_i] == 0.0)
                    {
                    if (!shape_i.ignoreStatistics())
                        counters.rotate_accept_count++;
                    continue;
                    }

                move_rotate(shape_i.orientation, rng_i, h_a.data[typ_i], ndim);
                }

            // check for overlaps with neighboring particle's positions
            bool overlap=false;
            OverlapReal r_cut_patch = 0;

            if (this->m_patch && !this->m_patch_log)
                {
                r_cut_patch = this->m_patch->getRCut() + 0.5*this->m_patch->getAdditiveCutoff(typ_i);
                }

            // get AABB and extend
            detail::AABB aabb_i_local = shape_i.getAABB(vec3<Scalar>(0,0,0));

            vec3<Scalar> lower = aabb_i_local.getLower();
            vec3<Scalar> upper = aabb_i_local.getUpper();
            vec3<Scalar> center = Scalar(0.5)*(lower+upper);
            vec3<Scalar> lengths = Scalar(0.5)*(upper-lower);
            lengths.x = std::max(lengths.x, (Scalar) r_cut_patch);
            lengths.y = std::max(lengths.y, (Scalar) r_cut_patch);
            lengths.z = std::max(lengths.z, (Scalar) r_cut_patch);
            detail::AABB aabb_i_local_query = detail::AABB(center-lengths,center+lengths);

            // patch + field interaction deltaU
            double patch_field_energy_diff = 0;

            // All image boxes (including the primary)
            const unsigned int n_images = this->m_image_list.size();
            for (unsigned int cur_image = 0; cur_image < n_images; cur_image++)
                {
                vec3<Scalar> pos_i_image = pos_i + this->m_image_list[cur_image];
                detail::AABB aabb = aabb_i_local_query;
                aabb.translate(pos_i_image);

                // stackless search
                for (unsigned int cur_node_idx = 0; cur_node_idx < this->m_aabb_tree.getNumNodes(); cur_node_idx++)
                    {
                    if (detail::overlap(this->m_aabb_tree.getNodeAABB(cur_node_idx), aabb))
                        {
                        if (this->m_aabb_tree.isNodeLeaf(cur_node_idx))
                            {
                            for (unsigned int cur_p = 0; cur_p < this->m_aabb_tree.getNodeNumParticles(cur_node_idx); cur_p++)
                                {
                                // read in its position and orientation
                                unsigned int j = this->m_aabb_tree.getNodeParticle(cur_node_idx, cur_p);

                                Scalar4 postype_j;
                                Scalar4 orientation_j;

                                // handle j==i situations
                                if ( j != i )
                                    {
                                    // load the position and orientation of the j particle
                                    postype_j = h_postype.data[j];
                                    orientation_j = h_orientation.data[j];
                                    }
                                else
                                    {
                                    if (cur_image == 0)
                                        {
                                        // in the first image, skip i == j
                                        continue;
                                        }
                                    else
                                        {
                                        // If this is particle i and we are in an outside image, use the translated position and orientation
                                        postype_j = make_scalar4(pos_i.x, pos_i.y, pos_i.z, postype_i.w);
                                        orientation_j = quat_to_scalar4(shape_i.orientation);
                                        }
                                    }

                                // put particles in coordinate system of particle i
                                vec3<Scalar> pos_j(postype_j);
                                vec3<Scalar> r_ij = pos_j - pos_i_image;

                                unsigned int typ_j = __scalar_as_int(postype_j.w);
                                Shape shape_j(quat<Scalar>(orientation_j), this->m_params[typ_j]);

                                counters.overlap_checks++;

                                // check AABB overlap
                                detail::AABB aabb_j = shape_j.getAABB(pos_j);
                                bool overlap_excluded = detail::overlap(aabb, aabb_j);

                                OverlapReal rsq = dot(r_ij,r_ij);

                                Scalar r_cut_ij = 0.0;
                                if (this->m_patch)
                                    r_cut_ij = r_cut_patch + 0.5*this->m_patch->getAdditiveCutoff(typ_j);

                                if (h_overlaps.data[this->m_overlap_idx(typ_i,typ_j)]
                                    && overlap_excluded
                                    && test_overlap(r_ij, shape_i, shape_j, counters.overlap_err_count))
                                    {
                                    overlap = true;
                                    break;
                                    }
                                // If there is no overlap and m_patch is not NULL, calculate energy
                                else if (this->m_patch && !this->m_patch_log && rsq <= r_cut_ij*r_cut_ij)
                                    {
                                    patch_field_energy_diff -= this->m_patch->energy(r_ij, typ_i,
                                                               quat<float>(shape_i.orientation),
                                                               h_diameter.data[i],
                                                               h_charge.data[i],
                                                               typ_j,
                                                               quat<float>(orientation_j),
                                                               h_diameter.data[j],
                                                               h_charge.data[j]
                                                               );
                                    }
                                }
                            }
                        }
                    else
                        {
                        // skip ahead
                        cur_node_idx += this->m_aabb_tree.getNodeSkip(cur_node_idx);
                        }

                    if (overlap)
                        break;
                    }  // end loop over AABB nodes

                if (overlap)
                    break;

                } // end loop over images

            // whether the move is accepted
            bool accept = !overlap;

            // In most cases checking patch energy should be cheaper than computing
            // depletants, so do that first. Calculate old patch energy only if
            // m_patch not NULL and no overlaps. Note that we are computing U_old-U_new
            // and then exponentiating directly (rather than exp(-(U_new-U_old)))

            if (this->m_patch && !this->m_patch_log && accept)
                {
                // get old AABB and extend
                detail::AABB aabb_i_local_old = shape_old.getAABB(vec3<Scalar>(0,0,0));
                lower = aabb_i_local_old.getLower();
                upper = aabb_i_local_old.getUpper();
                center = Scalar(0.5)*(lower+upper);
                lengths = Scalar(0.5)*(upper-lower);
                lengths.x = std::max(lengths.x, (Scalar) r_cut_patch);
                lengths.y = std::max(lengths.y, (Scalar) r_cut_patch);
                lengths.z = std::max(lengths.z, (Scalar) r_cut_patch);
                aabb_i_local_old = detail::AABB(center-lengths,center+lengths);


                for (unsigned int cur_image = 0; cur_image < n_images; cur_image++)
                    {
                    vec3<Scalar> pos_i_image = pos_old + this->m_image_list[cur_image];
                    detail::AABB aabb = aabb_i_local_old;
                    aabb.translate(pos_i_image);

                    // stackless search
                    for (unsigned int cur_node_idx = 0; cur_node_idx < this->m_aabb_tree.getNumNodes(); cur_node_idx++)
                        {
                        if (detail::overlap(this->m_aabb_tree.getNodeAABB(cur_node_idx), aabb))
                            {
                            if (this->m_aabb_tree.isNodeLeaf(cur_node_idx))
                                {
                                for (unsigned int cur_p = 0; cur_p < this->m_aabb_tree.getNodeNumParticles(cur_node_idx); cur_p++)
                                    {
                                    // read in its position and orientation
                                    unsigned int j = this->m_aabb_tree.getNodeParticle(cur_node_idx, cur_p);

                                    Scalar4 postype_j;
                                    Scalar4 orientation_j;

                                    // handle j==i situations
                                    if ( j != i )
                                        {
                                        // load the position and orientation of the j particle
                                        postype_j = h_postype.data[j];
                                        orientation_j = h_orientation.data[j];
                                        }
                                    else
                                        {
                                        if (cur_image == 0)
                                            {
                                            // in the first image, skip i == j
                                            continue;
                                            }
                                        else
                                            {
                                            // If this is particle i and we are in an outside image, use the translated position and orientation
                                            postype_j = make_scalar4(pos_old.x, pos_old.y, pos_old.z, postype_i.w);
                                            orientation_j = quat_to_scalar4(shape_old.orientation);
                                            }
                                        }

                                    // put particles in coordinate system of particle i
                                    vec3<Scalar> r_ij = vec3<Scalar>(postype_j) - pos_i_image;
                                    unsigned int typ_j = __scalar_as_int(postype_j.w);
                                    Shape shape_j(quat<Scalar>(orientation_j), this->m_params[typ_j]);
                                    if (dot(r_ij,r_ij) <= r_cut_patch*r_cut_patch)
                                        patch_field_energy_diff += this->m_patch->energy(r_ij,
                                                                   typ_i,
                                                                   quat<float>(orientation_i),
                                                                   h_diameter.data[i],
                                                                   h_charge.data[i],
                                                                   typ_j,
                                                                   quat<float>(orientation_j),
                                                                   h_diameter.data[j],
                                                                   h_charge.data[j]);
                                    }
                                }
                            }
                        else
                            {
                            // skip ahead
                            cur_node_idx += this->m_aabb_tree.getNodeSkip(cur_node_idx);
                            }
                        }  // end loop over AABB nodes
                    } // end loop over images
                } // end if (m_patch)

            // Add external energetic contribution
            if (this->m_external)
                {
                patch_field_energy_diff -= this->m_external->energydiff(i, pos_old, shape_old, pos_i, shape_i);
                }

            accept = accept && (rng_i.d() < slow::exp(patch_field_energy_diff));

<<<<<<< HEAD
            // The trial move is valid, so check if it is invalidated by depletants
            if (accept)
=======
            // If no overlaps and Metropolis criterion is met, check if it is
            // invalidated by depletants.
            if (accept && h_overlaps.data[this->m_overlap_idx(m_type, typ_i)])
>>>>>>> e08d70df
                {
                #ifndef ENABLE_TBB
                accept = checkDepletantOverlap(i, pos_i, shape_i, typ_i, h_postype.data, h_orientation.data, h_overlaps.data, counters, h_implicit_counters.data, rng_poisson, rng_i);
                #else
                accept = checkDepletantOverlap(i, pos_i, shape_i, typ_i, h_postype.data, h_orientation.data, h_overlaps.data, counters, h_implicit_counters.data, rng_i, rng_parallel, rng_parallel_mt);
                #endif
                } // end depletant placement

            // if the move is accepted
            if (accept)
                {
                // increment accept counter and assign new position
                if (!shape_i.ignoreStatistics())
                  {
                  if (move_type_translate)
                      counters.translate_accept_count++;
                  else
                      counters.rotate_accept_count++;
                  }
                // update the position of the particle in the tree for future updates
                detail::AABB aabb = aabb_i_local;
                aabb.translate(pos_i);
                this->m_aabb_tree.update(i, aabb);

                // update position of particle
                h_postype.data[i] = make_scalar4(pos_i.x,pos_i.y,pos_i.z,postype_i.w);

                if (shape_i.hasOrientation())
                    {
                    h_orientation.data[i] = quat_to_scalar4(shape_i.orientation);
                    }
                }
             else
                {
                if (!shape_i.ignoreStatistics())
                    {
                    // increment reject counter
                    if (move_type_translate)
                        counters.translate_reject_count++;
                    else
                        counters.rotate_reject_count++;
                    }
                }
            } // end loop over all particles
        } // end loop over nselect

        {
        ArrayHandle<Scalar4> h_postype(this->m_pdata->getPositions(), access_location::host, access_mode::readwrite);
        ArrayHandle<int3> h_image(this->m_pdata->getImages(), access_location::host, access_mode::readwrite);

        // wrap particles back into box
        for (unsigned int i = 0; i < this->m_pdata->getN(); i++)
            {
            box.wrap(h_postype.data[i], h_image.data[i]);
            }
        }

    // perform the grid shift
    #ifdef ENABLE_MPI
    if (this->m_comm)
        {
        ArrayHandle<Scalar4> h_postype(this->m_pdata->getPositions(), access_location::host, access_mode::readwrite);
        ArrayHandle<int3> h_image(this->m_pdata->getImages(), access_location::host, access_mode::readwrite);

        // precalculate the grid shift
        hoomd::detail::Saru rng(timestep, this->m_seed, 0xf4a3210e);
        Scalar3 shift = make_scalar3(0,0,0);
        shift.x = rng.s(-this->m_nominal_width/Scalar(2.0),this->m_nominal_width/Scalar(2.0));
        shift.y = rng.s(-this->m_nominal_width/Scalar(2.0),this->m_nominal_width/Scalar(2.0));
        if (this->m_sysdef->getNDimensions() == 3)
            {
            shift.z = rng.s(-this->m_nominal_width/Scalar(2.0),this->m_nominal_width/Scalar(2.0));
            }
        for (unsigned int i = 0; i < this->m_pdata->getN(); i++)
            {
            // read in the current position and orientation
            Scalar4 postype_i = h_postype.data[i];
            vec3<Scalar> r_i = vec3<Scalar>(postype_i); // translation from local to global coordinates
            r_i += vec3<Scalar>(shift);
            h_postype.data[i] = vec_to_scalar4(r_i, postype_i.w);
            box.wrap(h_postype.data[i], h_image.data[i]);
            }
        this->m_pdata->translateOrigin(shift);
        }
    #endif

    if (this->m_prof) this->m_prof->pop(this->m_exec_conf);

    // migrate and exchange particles
    this->communicate(true);

    // all particle have been moved, the aabb tree is now invalid
    this->m_aabb_tree_invalid = true;
    }


/*! \param i The particle id in the list
    \param pos_i Particle position being tested
    \param shape_i Particle shape (including orientation) being tested
    \param typ_i Type of the particle being tested
    \param h_postype Pointer to GPUArray containing particle positions
    \param h_orientation Pointer to GPUArray containing particle orientations
    \param h_overlaps Pointer to GPUArray containing interaction matrix
    \param hpmc_counters_t&  Pointer to current counters
    \param hpmc_implicit_counters_t&  Pointer to current implicit counters
    \param rng_poisson The RNG used within this algorithm
    \param rng_i The RNG used for evaluating the Metropolis criterion

    In order to determine whether or not moves are accepted, particle positions are checked against a randomly generated set of depletant positions.
    In principle this function should enable multiple depletant modes, although at present only one (cirumsphere) has been implemented here.

    NOTE: To avoid numerous acquires and releases of GPUArrays, ArrayHandles are passed directly into this const function.
    */
#ifndef ENABLE_TBB
template<class Shape>
inline bool IntegratorHPMCMonoImplicit<Shape>::checkDepletantOverlap(unsigned int i, vec3<Scalar> pos_i, Shape shape_i, unsigned int typ_i, Scalar4 *h_postype, Scalar4 *h_orientation, unsigned int *h_overlaps, hpmc_counters_t& counters, hpmc_implicit_counters_t *implicit_counters, std::mt19937& rng_poisson, hoomd::detail::Saru& rng_i)
#else
template<class Shape>
inline bool IntegratorHPMCMonoImplicit<Shape>::checkDepletantOverlap(unsigned int i, vec3<Scalar> pos_i, Shape shape_i, unsigned int typ_i, Scalar4 *h_postype, Scalar4 *h_orientation, unsigned int *h_overlaps, hpmc_counters_t& counters, hpmc_implicit_counters_t *implicit_counters, hoomd::detail::Saru& rng_i, tbb::enumerable_thread_specific< hoomd::detail::Saru >& rng_parallel, tbb::enumerable_thread_specific<std::mt19937>& rng_parallel_mt)
#endif
    {
    bool accept = true;

    const unsigned int n_images = this->m_image_list.size();

    Shape shape_old(quat<Scalar>(h_orientation[i]), this->m_params[typ_i]);
    detail::AABB aabb_i_local = shape_i.getAABB(vec3<Scalar>(0,0,0));
    detail::AABB aabb_i_local_old = shape_old.getAABB(vec3<Scalar>(0,0,0));

    #ifdef ENABLE_TBB
    std::vector< tbb::enumerable_thread_specific<hpmc_implicit_counters_t> > thread_implicit_counters(this->m_pdata->getNTypes());
    tbb::enumerable_thread_specific<hpmc_counters_t> thread_counters;

    m_tuner_tbb->begin();
    unsigned int params = m_tuner_tbb->getParam();
    unsigned int grain_size_type = params % 10;
    unsigned int grain_size_intersections = (params / 10) % 1000;
    unsigned int grain_size_depletants = params / 10000;
    #endif

    #ifdef ENABLE_TBB
    try {
    tbb::parallel_for(tbb::blocked_range<unsigned int>(0, (unsigned int)this->m_pdata->getNTypes(),
        grain_size_type),
        [&](const tbb::blocked_range<unsigned int>& r) {
    for (unsigned int type = r.begin(); type != r.end(); ++type)
    #else
    for (unsigned int type = 0; type < this->m_pdata->getNTypes(); ++type)
    #endif
        {
        if (!h_overlaps[this->m_overlap_idx(type, typ_i)] && !m_quermass)
            continue;

        std::vector<unsigned int> intersect_i;
        std::vector<unsigned int> image_i;
        std::vector<detail::AABB> aabbs_i;

        if (accept && m_fugacity[type] > 0.0)
            {
            // find neighbors whose circumspheres overlap particle i's circumsphere in the old configuration
            // Here, circumsphere refers to the sphere around the depletant-excluded volume

            Shape tmp(quat<Scalar>(), this->m_params[type]);
            Scalar d_dep = tmp.getCircumsphereDiameter();

            Scalar range = m_quermass ? Scalar(2.0)*m_sweep_radius : d_dep;

            // get old AABB and extend
            vec3<Scalar> lower = aabb_i_local_old.getLower();
            vec3<Scalar> upper = aabb_i_local_old.getUpper();
            lower.x -= range; lower.y -= range; lower.z -= range;
            upper.x += range; upper.y += range; upper.z += range;
            detail::AABB aabb_local = detail::AABB(lower,upper);

            vec3<Scalar> pos_i_old(h_postype[i]);

            // All image boxes (including the primary)
            for (unsigned int cur_image = 0; cur_image < n_images; cur_image++)
                {
                vec3<Scalar> pos_i_old_image = pos_i_old + this->m_image_list[cur_image];
                detail::AABB aabb = aabb_local;
                aabb.translate(pos_i_old_image);

                // stackless search
                for (unsigned int cur_node_idx = 0; cur_node_idx < this->m_aabb_tree.getNumNodes(); cur_node_idx++)
                    {
                    if (detail::overlap(this->m_aabb_tree.getNodeAABB(cur_node_idx), aabb))
                        {
                        if (this->m_aabb_tree.isNodeLeaf(cur_node_idx))
                            {
                            for (unsigned int cur_p = 0; cur_p < this->m_aabb_tree.getNodeNumParticles(cur_node_idx); cur_p++)
                                {
                                // read in its position and orientation
                                unsigned int j = this->m_aabb_tree.getNodeParticle(cur_node_idx, cur_p);

                                if (i == j && cur_image == 0) continue;

                                // load the old position and orientation of the j particle
                                Scalar4 postype_j = h_postype[j];
                                vec3<Scalar> pos_j(postype_j);
                                vec3<Scalar> r_ij = pos_j - pos_i_old_image;

                                unsigned int typ_j = __scalar_as_int(postype_j.w);
                                Shape shape_j(quat<Scalar>(), this->m_params[typ_j]);
                                if (shape_j.hasOrientation())
                                    shape_j.orientation = quat<Scalar>(h_orientation[j]);

                                detail::AABB aabb_j = shape_j.getAABB(pos_j);

                                // check AABB overlap
                                bool overlap_excluded = detail::overlap(aabb, aabb_j);

                                // currently ignore overlap flags with quermass==true
                                overlap_excluded = overlap_excluded && (m_quermass || h_overlaps[this->m_overlap_idx(type,typ_j)]);

                                if (Shape::supportsSweepRadius() && overlap_excluded)
                                    {
                                    // do i and j overlap with their excluded volumes in the old configuration?
                                    #ifdef ENABLE_TBB
                                    thread_counters.local().overlap_checks++;
                                    #else
                                    counters.overlap_checks++;
                                    #endif

                                    unsigned int err = 0;
                                    Scalar sweep_radius = m_quermass ? m_sweep_radius : Scalar(0.5)*tmp.getCircumsphereDiameter();
                                    overlap_excluded = test_overlap(r_ij, shape_old, shape_j, err, sweep_radius, sweep_radius);

                                    if (err)
                                    #ifdef ENABLE_TBB
                                        thread_counters.local().overlap_err_count++;
                                    #else
                                        counters.overlap_err_count++;
                                    #endif
                                    }
                                if (overlap_excluded)
                                    {
                                    intersect_i.push_back(j);
                                    image_i.push_back(cur_image);

                                    // cache the translated AABB of particle j
                                    aabb_j.translate(-this->m_image_list[cur_image]);
                                    aabbs_i.push_back(aabb_j);
                                    }
                                }
                            }
                        }
                    else
                        {
                        // skip ahead
                        cur_node_idx += this->m_aabb_tree.getNodeSkip(cur_node_idx);
                        }
                    }  // end loop over AABB nodes
                } // end loop over images

            // now, we have a list of intersecting spheres, sample in the union of intersection volumes
            // we sample from their union by checking if any generated position falls in the intersection
            // of their AABBs, only accepting it if it was generated from neighbor j_min

            // world AABB of particle i
            detail::AABB aabb_i_old = aabb_i_local_old;
            aabb_i_old.translate(pos_i_old);

            // extend AABB i by sweep radius
            range = Scalar(0.5)*d_dep+m_sweep_radius;
            vec3<Scalar> lower_i = aabb_i_old.getLower();
            vec3<Scalar> upper_i = aabb_i_old.getUpper();
            lower_i.x -= range; lower_i.y -= range; lower_i.z -= range;
            upper_i.x += range; upper_i.y += range; upper_i.z += range;

            // for every pairwise intersection
            #ifdef ENABLE_TBB
            tbb::parallel_for(tbb::blocked_range<unsigned int>(0, (unsigned int)intersect_i.size(),
                grain_size_intersections),
                [=, &accept, &rng_parallel, &rng_parallel_mt,
                    &thread_counters, &thread_implicit_counters](const tbb::blocked_range<unsigned int>& s) {
            for (unsigned int k = s.begin(); k != s.end(); ++k)
            #else
            for (unsigned int k = 0; k < intersect_i.size(); ++k)
            #endif
                {
                // world AABB of shape j, in image of i
                detail::AABB aabb_j = aabbs_i[k];

                // extend AABB j by sweep radius
                vec3<Scalar> lower_j = aabb_j.getLower();
                vec3<Scalar> upper_j = aabb_j.getUpper();
                lower_j.x -= range; lower_j.y -= range; lower_j.z -= range;
                upper_j.x += range; upper_j.y += range; upper_j.z += range;

                // we already know the AABBs are overlapping, compute their intersection
                vec3<Scalar> intersect_lower, intersect_upper;
                intersect_lower.x = std::max(lower_i.x, lower_j.x);
                intersect_lower.y = std::max(lower_i.y, lower_j.y);
                intersect_lower.z = std::max(lower_i.z, lower_j.z);
                intersect_upper.x = std::min(upper_i.x, upper_j.x);
                intersect_upper.y = std::min(upper_i.y, upper_j.y);
                intersect_upper.z = std::min(upper_i.z, upper_j.z);

                detail::AABB aabb_intersect(intersect_lower, intersect_upper);

                // intersectionAABB volume
                Scalar V =  (intersect_upper.x-intersect_lower.x)*(intersect_upper.y-intersect_lower.y)*(intersect_upper.z-intersect_lower.z);

                // chooose the number of depletants in the intersection volume
                std::poisson_distribution<unsigned int> poisson(m_fugacity[type]*V);
                #ifdef ENABLE_TBB
                std::mt19937& rng_poisson = rng_parallel_mt.local();
                #endif

                unsigned int n = poisson(rng_poisson);

                // for every depletant
                #ifdef ENABLE_TBB
                tbb::parallel_for(tbb::blocked_range<unsigned int>(0, (unsigned int)n,
                    grain_size_depletants),
                    [=, &accept, &rng_parallel,
                        &thread_counters, &thread_implicit_counters](const tbb::blocked_range<unsigned int>& t) {
                for (unsigned int l = t.begin(); l != t.end(); ++l)
                #else
                for (unsigned int l = 0; l < n; ++l)
                #endif
                    {
                    #ifdef ENABLE_TBB
                    hoomd::detail::Saru& my_rng = rng_parallel.local();
                    #else
                    hoomd::detail::Saru& my_rng = rng_i;
                    #endif

                    #ifdef ENABLE_TBB
                    thread_implicit_counters[type].local().insert_count++;
                    #else
                    implicit_counters[type].insert_count++;
                    #endif

                    vec3<Scalar> pos_test = generatePositionInAABB(my_rng, aabb_intersect);
                    Shape shape_test(quat<Scalar>(), this->m_params[type]);
                    if (shape_test.hasOrientation())
                        {
                        shape_test.orientation = generateRandomOrientation(my_rng);
                        }

                    // check if depletant falls in other intersection volumes

                    // load the depletant's AABB and extend it
                    detail::AABB aabb_test = shape_test.getAABB(pos_test);
                    vec3<Scalar> lower_test = aabb_test.getLower();
                    vec3<Scalar> upper_test = aabb_test.getUpper();
                    lower_test.x -= m_sweep_radius; lower_test.y -= m_sweep_radius; lower_test.z -= m_sweep_radius;
                    upper_test.x += m_sweep_radius; upper_test.y += m_sweep_radius; upper_test.z += m_sweep_radius;
                    aabb_test = detail::AABB(lower_test, upper_test);

                    bool active = true;
                    for (unsigned int m = 0; m < k; ++m)
                        {
                        if (detail::overlap(aabb_test,aabbs_i[m]))
                            {
                            active = false;
                            break;
                            }
                        }

                    if (!active)
                        continue;

                    // depletant falls in intersection volume between circumspheres

                    if (!m_quermass)
                        {
                        // Check if the old configuration of particle i generates an overlap
                        bool overlap_old = false;
                            {
                            vec3<Scalar> r_ij = pos_i_old - pos_test;
                            OverlapReal rsq = dot(r_ij,r_ij);
                            OverlapReal DaDb = shape_test.getCircumsphereDiameter() + shape_old.getCircumsphereDiameter() + Scalar(2.0)*m_sweep_radius;
                            bool circumsphere_overlap = (rsq*OverlapReal(4.0) <= DaDb * DaDb);

                            if (m_quermass || h_overlaps[this->m_overlap_idx(type, typ_i)])
                                {
                                #ifdef ENABLE_TBB
                                thread_counters.local().overlap_checks++;
                                #else
                                counters.overlap_checks++;
                                #endif

                                unsigned int err = 0;
                                if (circumsphere_overlap && test_overlap(r_ij, shape_test, shape_old, err, 0.0, m_sweep_radius))
                                    {
                                    overlap_old = true;
                                    }
                                if (err)
                                #ifdef ENABLE_TBB
                                    thread_counters.local().overlap_err_count++;
                                #else
                                    counters.overlap_err_count++;
                                #endif
                                }
                            }

                        // if not intersecting ptl i in old config, ignore
                        if (!overlap_old)
                            continue;

                        // Check if the new configuration of particle i generates an overlap
                        bool overlap_new = false;

                            {
                            vec3<Scalar> r_ij = pos_i - pos_test;

                            OverlapReal rsq = dot(r_ij,r_ij);
                            OverlapReal DaDb = shape_test.getCircumsphereDiameter() + shape_i.getCircumsphereDiameter() + Scalar(2.0)*m_sweep_radius;
                            bool circumsphere_overlap = (rsq*OverlapReal(4.0) <= DaDb * DaDb);

                            if (m_quermass || h_overlaps[this->m_overlap_idx(type, typ_i)])
                                {
                                #ifdef ENABLE_TBB
                                thread_counters.local().overlap_checks++;
                                #else
                                counters.overlap_checks++;
                                #endif

                                unsigned int err = 0;
                                if (circumsphere_overlap && test_overlap(r_ij, shape_test, shape_i, err, 0.0, m_sweep_radius))
                                    {
                                    overlap_new = true;
                                    }
                                if (err)
                                #ifdef ENABLE_TBB
                                    thread_counters.local().overlap_err_count++;
                                #else
                                    counters.overlap_err_count++;
                                #endif
                                }
                            }

                        if (overlap_new)
                            continue;
                        }

                    // does the depletant fall into the overlap volume with other particles?
                    bool in_intersection_volume = false;
                    for (unsigned int m = 0; m < intersect_i.size(); ++m)
                        {
                        // read in its position and orientation
                        unsigned int j = intersect_i[m];

                        // load the old position and orientation of the j particle
                        Scalar4 postype_j = h_postype[j];
                        Scalar4 orientation_j = h_orientation[j];

                        vec3<Scalar> r_jk = vec3<Scalar>(postype_j) - pos_test - this->m_image_list[image_i[m]];

                        unsigned int typ_j = __scalar_as_int(postype_j.w);
                        Shape shape_j(quat<Scalar>(orientation_j), this->m_params[typ_j]);

                        #ifdef ENABLE_TBB
                        thread_counters.local().overlap_checks++;
                        #else
                        counters.overlap_checks++;
                        #endif

                        unsigned int err = 0;

                        if (m_quermass)
                            {
                            // check triple overlap of circumspheres

                            // check triple overlap with i at old position
                            vec3<Scalar> r_ij = vec3<Scalar>(postype_j) - pos_i_old - this->m_image_list[image_i[m]];

                            // need to enable later when we have a better way of excluding particles from the image list calculation
                            bool circumsphere_overlap = true || (h_overlaps[this->m_overlap_idx(type,typ_i)] && h_overlaps[this->m_overlap_idx(type,typ_j)]);
                            circumsphere_overlap = circumsphere_overlap && check_circumsphere_overlap_three(shape_old, shape_j, shape_test,
                                    r_ij, -r_jk+r_ij, m_sweep_radius, m_sweep_radius, 0.0);

                            if (circumsphere_overlap
                                && test_overlap_intersection(shape_old, shape_j, shape_test, r_ij, -r_jk+r_ij, err, m_sweep_radius, m_sweep_radius, 0.0))
                                in_intersection_volume = true;

                            if (in_intersection_volume)
                                {
                                // check triple overlap with i at new position
                                r_ij = vec3<Scalar>(postype_j) - pos_i - this->m_image_list[image_i[m]];
                                r_jk = ((i == j) ? pos_i : vec3<Scalar>(h_postype[j])) - pos_test - this->m_image_list[image_i[m]];

                                // need to enable later when we have a better way of excluding particles from the image list calculation
                                bool circumsphere_overlap = true || (h_overlaps[this->m_overlap_idx(type,typ_i)] && h_overlaps[this->m_overlap_idx(type,typ_j)]);
                                circumsphere_overlap = circumsphere_overlap && check_circumsphere_overlap_three(shape_i, shape_j, shape_test, r_ij, -r_jk+r_ij,
                                    m_sweep_radius, m_sweep_radius, 0.0);

                                if (circumsphere_overlap
                                    && test_overlap_intersection(shape_i, (i == j) ? shape_i : shape_j, shape_test, r_ij, -r_jk+r_ij, err,
                                        m_sweep_radius, m_sweep_radius, 0.0))
                                    in_intersection_volume = false;
                                }
                            }
                        else
                            {
                            // check circumsphere overlap
                            OverlapReal rsq = dot(r_jk,r_jk);
                            OverlapReal DaDb = shape_test.getCircumsphereDiameter() + shape_j.getCircumsphereDiameter() + Scalar(2.0)*m_sweep_radius;
                            bool circumsphere_overlap = (rsq*OverlapReal(4.0) <= DaDb * DaDb);

                            if (h_overlaps[this->m_overlap_idx(type,typ_j)]
                                && circumsphere_overlap
                                && test_overlap(r_jk, shape_test, shape_j, err, 0.0, m_sweep_radius))
                                {
                                in_intersection_volume = true;
                                }
                            }

                        if (err)
                        #ifdef ENABLE_TBB
                            thread_counters.local().overlap_err_count++;
                        #else
                            counters.overlap_err_count++;
                        #endif

                        if (in_intersection_volume)
                            break;
                        } // end loop over intersections

                    // if not part of overlap volume in new config, reject
                    if (in_intersection_volume)
                        {
                        accept = false;
                        #ifndef ENABLE_TBB
                        break;
                        #else
                        throw false;
                        #endif
                        }
                    } // end loop over depletants
                #ifdef ENABLE_TBB
                    });
                #endif

                #ifndef ENABLE_TBB
                if (!accept)
                    break;
                #endif
                } // end loop over overlapping spheres
            #ifdef ENABLE_TBB
                });
            #endif
            }
        // Depletant check for negative fugacity
        else if (accept && m_fugacity[type] < 0.0)
            {
            Shape tmp(quat<Scalar>(), this->m_params[type]);
            Scalar d_dep = tmp.getCircumsphereDiameter();

            // find neighbors whose circumspheres overlap particle i's excluded volume circumsphere in the new configuration
            Scalar range = m_quermass ? Scalar(2.0)*m_sweep_radius : d_dep;

            // get new AABB and extend
            vec3<Scalar> lower = aabb_i_local.getLower();
            vec3<Scalar> upper = aabb_i_local.getUpper();
            lower.x -= range; lower.y -= range; lower.z -= range;
            upper.x += range; upper.y += range; upper.z += range;
            detail::AABB aabb_local = detail::AABB(lower,upper);

            // All image boxes (including the primary)
            for (unsigned int cur_image = 0; cur_image < n_images; cur_image++)
                {
                vec3<Scalar> pos_i_image = pos_i + this->m_image_list[cur_image];
                detail::AABB aabb = aabb_local;
                aabb.translate(pos_i_image);

                // stackless search
                for (unsigned int cur_node_idx = 0; cur_node_idx < this->m_aabb_tree.getNumNodes(); cur_node_idx++)
                    {
                    if (detail::overlap(this->m_aabb_tree.getNodeAABB(cur_node_idx), aabb))
                        {
                        if (this->m_aabb_tree.isNodeLeaf(cur_node_idx))
                            {
                            for (unsigned int cur_p = 0; cur_p < this->m_aabb_tree.getNodeNumParticles(cur_node_idx); cur_p++)
                                {
                                // read in its position and orientation
                                unsigned int j = this->m_aabb_tree.getNodeParticle(cur_node_idx, cur_p);

                                unsigned int typ_j;
                                vec3<Scalar> pos_j;
                                if (i == j)
                                    {
                                    if (cur_image == 0)
                                        continue;
                                    else
                                        {
                                        typ_j = typ_i;
                                        }
                                    }
                                else
                                    {
                                    // load the old position and orientation of the j particle
                                    Scalar4 postype_j = h_postype[j];
                                    pos_j = vec3<Scalar>(postype_j);
                                    typ_j = __scalar_as_int(postype_j.w);
                                    }

                                vec3<Scalar> r_ij = pos_j - pos_i_image;
                                Shape shape_j(quat<Scalar>(), this->m_params[typ_j]);

                                if (shape_j.hasOrientation())
                                    {
                                    if (i == j)
                                        shape_j.orientation = shape_i.orientation;
                                    else
                                        shape_j.orientation = quat<Scalar>(h_orientation[j]);
                                    }

                                // check excluded volume overlap
                                detail::AABB aabb_j = shape_j.getAABB(pos_j);
                                bool overlap_excluded = detail::overlap(aabb,aabb_j);

                                // currently ignore overlap flags with quermass==true
                                overlap_excluded = overlap_excluded && (m_quermass || h_overlaps[this->m_overlap_idx(type,typ_j)]);

                                if (Shape::supportsSweepRadius() && overlap_excluded)
                                    {
                                    // do i and j overlap with their excluded volumes in the new configuration?
                                    #ifdef ENABLE_TBB
                                    thread_counters.local().overlap_checks++;
                                    #else
                                    counters.overlap_checks++;
                                    #endif

                                    unsigned int err = 0;
                                    Scalar sweep_radius = m_quermass ? m_sweep_radius : Scalar(0.5)*tmp.getCircumsphereDiameter();
                                    overlap_excluded = test_overlap(r_ij, shape_i, shape_j, err, sweep_radius, sweep_radius);

                                    if (err)
                                    #ifdef ENABLE_TBB
                                        thread_counters.local().overlap_err_count++;
                                    #else
                                        counters.overlap_err_count++;
                                    #endif
                                    }
                                if (overlap_excluded)
                                    {
                                    intersect_i.push_back(j);
                                    image_i.push_back(cur_image);

                                    // cache the translated AABB of particle j
                                    aabb_j.translate(-this->m_image_list[cur_image]);
                                    aabbs_i.push_back(aabb_j);
                                    }
                                }
                            }
                        }
                    else
                        {
                        // skip ahead
                        cur_node_idx += this->m_aabb_tree.getNodeSkip(cur_node_idx);
                        }
                    }  // end loop over AABB nodes
                } // end loop over images


            // now, we have a list of intersecting spheres, sample in the union of intersection volumes
            // we sample from their union by checking if any generated position falls in the intersection
            // of their AABBs and if so, only accepting it if it was generated from neighbor j_min

            // world AABB of particle i
            detail::AABB aabb_i = aabb_i_local;
            aabb_i.translate(pos_i);

            // extend AABB i by sweep radius
            range = Scalar(0.5)*d_dep+m_sweep_radius;
            vec3<Scalar> lower_i = aabb_i.getLower();
            vec3<Scalar> upper_i = aabb_i.getUpper();
            lower_i.x -= range; lower_i.y -= range; lower_i.z -= range;
            upper_i.x += range; upper_i.y += range; upper_i.z += range;

            // for every pairwise intersection
            #ifdef ENABLE_TBB
            tbb::parallel_for(tbb::blocked_range<unsigned int>(0, (unsigned int)intersect_i.size(),
                grain_size_intersections),
                [=, &accept, &rng_parallel, &rng_parallel_mt,
                    &thread_counters, &thread_implicit_counters](const tbb::blocked_range<unsigned int>& s) {
            for (unsigned int k = s.begin(); k != s.end(); ++k)
            #else
            for (unsigned int k = 0; k < intersect_i.size(); ++k)
            #endif
                {
                // world AABB of shape j, in image of i
                detail::AABB aabb_j = aabbs_i[k];

                // extend AABB j by sweep radius
                vec3<Scalar> lower_j = aabb_j.getLower();
                vec3<Scalar> upper_j = aabb_j.getUpper();
                lower_j.x -= range; lower_j.y -= range; lower_j.z -= range;
                upper_j.x += range; upper_j.y += range; upper_j.z += range;

                // we already know the AABBs are overlapping, compute their intersection
                vec3<Scalar> intersect_lower, intersect_upper;
                intersect_lower.x = std::max(lower_i.x, lower_j.x);
                intersect_lower.y = std::max(lower_i.y, lower_j.y);
                intersect_lower.z = std::max(lower_i.z, lower_j.z);
                intersect_upper.x = std::min(upper_i.x, upper_j.x);
                intersect_upper.y = std::min(upper_i.y, upper_j.y);
                intersect_upper.z = std::min(upper_i.z, upper_j.z);

                detail::AABB aabb_intersect(intersect_lower, intersect_upper);

                // intersection AABB volume
                Scalar V = (intersect_upper.x-intersect_lower.x)*(intersect_upper.y-intersect_lower.y)*(intersect_upper.z-intersect_lower.z);

                // chooose the number of depletants in the intersection volume
                std::poisson_distribution<unsigned int> poisson(-m_fugacity[type]*V);
                #ifdef ENABLE_TBB
                std::mt19937& rng_poisson = rng_parallel_mt.local();
                #endif

                unsigned int n = poisson(rng_poisson);

                // for every depletant
                #ifdef ENABLE_TBB
                tbb::parallel_for(tbb::blocked_range<unsigned int>(0, (unsigned int)n,
                    grain_size_depletants),
                    [=, &accept, &rng_parallel,
                        &thread_counters, &thread_implicit_counters](const tbb::blocked_range<unsigned int>& t) {
                for (unsigned int l = t.begin(); l != t.end(); ++l)
                #else
                for (unsigned int l = 0; l < n; ++l)
                #endif
                    {
                    #ifdef ENABLE_TBB
                    hoomd::detail::Saru& my_rng = rng_parallel.local();
                    #else
                    hoomd::detail::Saru& my_rng = rng_i;
                    #endif

                    #ifdef ENABLE_TBB
                    thread_implicit_counters[type].local().insert_count++;
                    #else
                    implicit_counters[type].insert_count++;
                    #endif

                    vec3<Scalar> pos_test = generatePositionInAABB(my_rng, aabb_intersect);
                    Shape shape_test(quat<Scalar>(), this->m_params[type]);
                    if (shape_test.hasOrientation())
                        {
                        shape_test.orientation = generateRandomOrientation(my_rng);
                        }

                    // check if depletant falls in other intersection volumes (new)
                    bool active = true;

                    // check against any other AABB preceding this

                    // load the depletant's AABB and extend it
                    detail::AABB aabb_test = shape_test.getAABB(pos_test);
                    vec3<Scalar> lower_test = aabb_test.getLower();
                    vec3<Scalar> upper_test = aabb_test.getUpper();
                    lower_test.x -= m_sweep_radius; lower_test.y -= m_sweep_radius; lower_test.z -= m_sweep_radius;
                    upper_test.x += m_sweep_radius; upper_test.y += m_sweep_radius; upper_test.z += m_sweep_radius;
                    aabb_test = detail::AABB(lower_test, upper_test);

                    for (unsigned int m = 0; m < k; ++m)
                        {
                        if (detail::overlap(aabb_test,aabbs_i[m]))
                            {
                            active = false;
                            break;
                            }
                        }

                    if (!active)
                        continue;

                    // depletant falls in intersection volume between circumspheres

                    if (!m_quermass)
                        {
                        // Check if the new configuration of particle i generates an overlap
                        bool overlap_new = false;

                            {
                            vec3<Scalar> r_ij = pos_i - pos_test;

                            OverlapReal rsq = dot(r_ij,r_ij);
                            OverlapReal DaDb = shape_test.getCircumsphereDiameter() + shape_i.getCircumsphereDiameter() + OverlapReal(2.0)*m_sweep_radius;
                            bool circumsphere_overlap = (rsq*OverlapReal(4.0) <= DaDb * DaDb);

                            if (m_quermass || h_overlaps[this->m_overlap_idx(type, typ_i)])
                                {
                                #ifdef ENABLE_TBB
                                thread_counters.local().overlap_checks++;
                                #else
                                counters.overlap_checks++;
                                #endif

                                unsigned int err = 0;
                                if (circumsphere_overlap && test_overlap(r_ij, shape_test, shape_i, err, 0.0, m_sweep_radius))
                                    {
                                    overlap_new = true;
                                    }
                                if (err)
                                #ifdef ENABLE_TBB
                                    thread_counters.local().overlap_err_count++;
                                #else
                                    counters.overlap_err_count++;
                                #endif
                                }
                            }

                        if (!overlap_new)
                            continue;

                        // Check if the old configuration of particle i generates an overlap
                        bool overlap_old = false;

                        vec3<Scalar> r_ij = vec3<Scalar>(h_postype[i]) - pos_test;

                        OverlapReal rsq = dot(r_ij,r_ij);
                        OverlapReal DaDb = shape_test.getCircumsphereDiameter() + shape_old.getCircumsphereDiameter() + OverlapReal(2.0)*m_sweep_radius;
                        bool circumsphere_overlap = (rsq*OverlapReal(4.0) <= DaDb * DaDb);

                        if (m_quermass || h_overlaps[this->m_overlap_idx(type, typ_i)])
                            {
                            #ifdef ENABLE_TBB
                            thread_counters.local().overlap_checks++;
                            #else
                            counters.overlap_checks++;
                            #endif

                            unsigned int err = 0;
                            if (circumsphere_overlap && test_overlap(r_ij, shape_test, shape_old, err, 0.0, m_sweep_radius))
                                {
                                overlap_old = true;
                                }
                            if (err)
                            #ifdef ENABLE_TBB
                                thread_counters.local().overlap_err_count++;
                            #else
                                counters.overlap_err_count++;
                            #endif
                            }

                        if (overlap_old)
                            {
                            // all is ok
                            continue;
                            }
                        }

                    bool in_new_intersection_volume = false;

                    vec3<Scalar> pos_i_old(h_postype[i]);

                    for (unsigned int m = 0; m < intersect_i.size(); ++m)
                        {
                        // read in its position and orientation
                        unsigned int j = intersect_i[m];

                        vec3<Scalar> r_jk = ((i == j) ? pos_i : vec3<Scalar>(h_postype[j])) - pos_test -
                            this->m_image_list[image_i[m]];

                        unsigned int typ_j = (i == j) ? typ_i : __scalar_as_int(h_postype[j].w);
                        Shape shape_j((i == j) ? shape_i.orientation : quat<Scalar>(h_orientation[j]), this->m_params[typ_j]);

                        #ifdef ENABLE_TBB
                        thread_counters.local().overlap_checks++;
                        #else
                        counters.overlap_checks++;
                        #endif

                        unsigned int err = 0;
                        if (m_quermass)
                            {
                            // check triple overlap of circumspheres
                            vec3<Scalar> r_ij = ( (i==j) ? pos_i : vec3<Scalar>(h_postype[j])) - pos_i -
                                this->m_image_list[image_i[m]];

                            // need to enable later when we have a better way of excluding particles from the image list calculation
                            bool circumsphere_overlap = true || (h_overlaps[this->m_overlap_idx(type,typ_i)] && h_overlaps[this->m_overlap_idx(type,typ_j)]);
                            circumsphere_overlap = circumsphere_overlap && check_circumsphere_overlap_three(shape_i, shape_j, shape_test, r_ij, r_ij - r_jk,
                                m_sweep_radius, m_sweep_radius, 0.0);

                            // check triple overlap with new configuration
                            unsigned int err = 0;

                            if (circumsphere_overlap
                                && test_overlap_intersection(shape_i, shape_j, shape_test, r_ij, r_ij - r_jk, err, m_sweep_radius, m_sweep_radius, 0.0))
                                in_new_intersection_volume = true;

                            if (in_new_intersection_volume)
                                {
                                // check triple overlap with old configuration
                                r_ij = vec3<Scalar>(h_postype[j]) - pos_i_old - this->m_image_list[image_i[m]];
                                r_jk = vec3<Scalar>(h_postype[j]) - pos_test - this->m_image_list[image_i[m]];

                                // need to enable later when we have a better way of excluding particles from the image list calculation
                                bool circumsphere_overlap = true || (h_overlaps[this->m_overlap_idx(type,typ_i)] && h_overlaps[this->m_overlap_idx(type,typ_j)]);
                                circumsphere_overlap = circumsphere_overlap && check_circumsphere_overlap_three(shape_old, shape_j, shape_test, r_ij, r_ij - r_jk,
                                    m_sweep_radius, m_sweep_radius, 0.0);

                                if (circumsphere_overlap
                                    && test_overlap_intersection(shape_old, (i == j) ? shape_old : shape_j, shape_test, r_ij, r_ij - r_jk, err,
                                        m_sweep_radius, m_sweep_radius, 0.0))
                                    in_new_intersection_volume = false;
                                }
                            if (err)
                            #ifdef ENABLE_TBB
                                thread_counters.local().overlap_err_count++;
                            #else
                                counters.overlap_err_count++;
                            #endif
                            }
                        else
                            {
                            // check circumsphere overlap
                            OverlapReal rsq = dot(r_jk,r_jk);
                            OverlapReal DaDb = shape_test.getCircumsphereDiameter() + shape_j.getCircumsphereDiameter() + OverlapReal(2.0)*m_sweep_radius;
                            bool circumsphere_overlap = (rsq*OverlapReal(4.0) <= DaDb * DaDb);

                            if (h_overlaps[this->m_overlap_idx(type,typ_j)]
                                && circumsphere_overlap
                                && test_overlap(r_jk, shape_test, shape_j, err, 0.0, m_sweep_radius))
                                {
                                in_new_intersection_volume = true;
                                }
                            if (err)
                            #ifdef ENABLE_TBB
                                thread_counters.local().overlap_err_count++;
                            #else
                                counters.overlap_err_count++;
                            #endif
                            }

                        if (in_new_intersection_volume)
                            break;
                        }

                    if (in_new_intersection_volume)
                        {
                        accept = false;

                        #ifndef ENABLE_TBB
                        // early exit
                        break;
                        #else
                        throw false;
                        #endif
                        }
                    } // end loop over depletants
                #ifdef ENABLE_TBB
                    });
                #endif

                #ifndef ENABLE_TBB
                if (!accept) break;
                #endif
                } // end loop over overlapping spheres
            #ifdef ENABLE_TBB
                });
            #endif
            } // end depletant placement
        }
    #ifdef ENABLE_TBB
        }); } catch (bool b) { }

    m_tuner_tbb->end();
    #endif

    #ifdef ENABLE_TBB
    // reduce counters
    for (auto i = thread_counters.begin(); i != thread_counters.end(); ++i)
        {
        counters = counters + *i;
        }

    for (unsigned int i = 0; i < this->m_pdata->getNTypes(); ++i)
        for (auto it= thread_implicit_counters[i].begin(); it != thread_implicit_counters[i].end(); ++it)
            {
            implicit_counters[i] = implicit_counters[i] + *it;
            }
    #endif

    return accept;
    }

/* \param rng The random number generator
 * \param pos_sphere Center of sphere
 * \param delta diameter of sphere
 * \param d_min Diameter of smaller sphere excluding depletant
 * \param pos Position of depletant (return value)
 * \param orientation ion of depletant (return value)
 * \param params_depletant Depletant parameters
 */
template<class Shape>
template<class RNG>
inline void IntegratorHPMCMonoImplicit<Shape>::generateDepletant(RNG& rng, vec3<Scalar> pos_sphere, Scalar delta,
    Scalar d_min, vec3<Scalar>& pos, quat<Scalar>& orientation, const typename Shape::param_type& params_depletant)
    {
    // draw a random vector in the excluded volume sphere of the colloid
    Scalar theta = rng.template s<Scalar>(Scalar(0.0),Scalar(2.0*M_PI));
    Scalar z = rng.template s<Scalar>(Scalar(-1.0),Scalar(1.0));

    // random normalized vector
    vec3<Scalar> n(fast::sqrt(Scalar(1.0)-z*z)*fast::cos(theta),fast::sqrt(Scalar(1.0)-z*z)*fast::sin(theta),z);

    // draw random radial coordinate in test sphere
    Scalar r3 = rng.template s<Scalar>(fast::pow(d_min/delta,Scalar(3.0)),Scalar(1.0));
    Scalar r = Scalar(0.5)*delta*fast::pow(r3,Scalar(1.0/3.0));

    // test depletant position
    vec3<Scalar> pos_depletant = pos_sphere+r*n;

    Shape shape_depletant(quat<Scalar>(), params_depletant);
    if (shape_depletant.hasOrientation())
        {
        orientation = generateRandomOrientation(rng);
        }
    pos = pos_depletant;
    }

/*! \param quantity Name of the log quantity to get
    \param timestep Current time step of the simulation
    \return the requested log quantity.
*/
template<class Shape>
Scalar IntegratorHPMCMonoImplicit<Shape>::getLogValue(const std::string& quantity, unsigned int timestep)
    {
    //loop over per particle fugacities
    for (unsigned int typ=0; typ<this->m_pdata->getNTypes();typ++)
        {
        std::ostringstream tmp_str0;
        tmp_str0<<"hpmc_fugacity_"<<this->m_pdata->getNameByType(typ);
        if (quantity==tmp_str0.str())
            return m_fugacity[typ];
        }

    hpmc_counters_t counters = IntegratorHPMC::getCounters(2);
    const std::vector<hpmc_implicit_counters_t>& implicit_counters = getImplicitCounters(2);

    if (quantity == "hpmc_insert_count")
        {
        // reduce over all types
        unsigned long long int total_insert_count = 0;
        for (unsigned int i = 0; i < this->m_pdata->getNTypes(); ++i)
            total_insert_count += implicit_counters[i].insert_count;

        // return number of depletant insertions per colloid
        if (counters.getNMoves() > 0)
            return (Scalar)total_insert_count/(Scalar)counters.getNMoves();
        else
            return Scalar(0.0);
        }

    //nothing found -> pass on to base class
    return IntegratorHPMCMono<Shape>::getLogValue(quantity, timestep);
    }

/*! \param mode 0 -> Absolute count, 1 -> relative to the start of the run, 2 -> relative to the last executed step
    \return The current state of the acceptance counters

    IntegratorHPMCMonoImplicit maintains a count of the number of accepted and rejected moves since instantiation. getCounters()
    provides the current value. The parameter *mode* controls whether the returned counts are absolute, relative
    to the start of the run, or relative to the start of the last executed step.
*/
template<class Shape>
std::vector<hpmc_implicit_counters_t> IntegratorHPMCMonoImplicit<Shape>::getImplicitCounters(unsigned int mode)
    {
    ArrayHandle<hpmc_implicit_counters_t> h_counters(m_implicit_count, access_location::host, access_mode::read);
    std::vector<hpmc_implicit_counters_t> result(this->m_pdata->getNTypes());

    std::copy(h_counters.data, h_counters.data + this->m_pdata->getNTypes(), result.begin());
    if (mode == 1)
        {
        for (unsigned int i = 0; i < this->m_pdata->getNTypes(); ++i)
            result[i] = result[i] - m_implicit_count_run_start[i];
        }
    else
        {
        for (unsigned int i = 0; i < this->m_pdata->getNTypes(); ++i)
            result[i] = result[i] - m_implicit_count_step_start[i];
        }

    #ifdef ENABLE_MPI
    if (this->m_comm)
        {
        // MPI Reduction to total result values on all ranks
        for (unsigned int i = 0; i < this->m_pdata->getNTypes(); ++i)
            MPI_Allreduce(MPI_IN_PLACE, &result[i].insert_count, 1, MPI_LONG_LONG_INT, MPI_SUM, this->m_exec_conf->getMPICommunicator());
        }
    #endif

    return result;
    }

/*! NPT simulations are not supported with implicit depletants

    (The Nmu_ptPT ensemble is instable)

    \returns false if resize results in overlaps
*/
template<class Shape>
bool IntegratorHPMCMonoImplicit<Shape>::attemptBoxResize(unsigned int timestep, const BoxDim& new_box)
    {
    this->m_exec_conf->msg->error() << "Nmu_pPT simulations are unsupported." << std::endl;
    throw std::runtime_error("Error during implicit depletant integration\n");
    }

//! Export this hpmc integrator to python
/*! \param name Name of the class in the exported python module
    \tparam Shape An instantiation of IntegratorHPMCMono<Shape> will be exported
*/
template < class Shape > void export_IntegratorHPMCMonoImplicit(pybind11::module& m, const std::string& name)
    {
    pybind11::class_<IntegratorHPMCMonoImplicit<Shape>, std::shared_ptr< IntegratorHPMCMonoImplicit<Shape> > >(m, name.c_str(),  pybind11::base< IntegratorHPMCMono<Shape> >())
        .def(pybind11::init< std::shared_ptr<SystemDefinition>, unsigned int>())
        .def("setDepletantFugacity", &IntegratorHPMCMonoImplicit<Shape>::setDepletantFugacity)
        .def("getImplicitCounters", &IntegratorHPMCMonoImplicit<Shape>::getImplicitCounters)
        .def("getDepletantFugacity", &IntegratorHPMCMonoImplicit<Shape>::getDepletantFugacity)
        .def("setQuermassMode", &IntegratorHPMCMonoImplicit<Shape>::setQuermassMode)
        .def("setSweepRadius", &IntegratorHPMCMonoImplicit<Shape>::setSweepRadius)
        .def("getQuermassMode", &IntegratorHPMCMonoImplicit<Shape>::getQuermassMode)
        .def("getSweepRadius", &IntegratorHPMCMonoImplicit<Shape>::getSweepRadius)
        ;

    }

//! Export the counters for depletants
inline void export_hpmc_implicit_counters(pybind11::module& m)
    {
    pybind11::class_< hpmc_implicit_counters_t >(m, "hpmc_implicit_counters_t")
    .def_readwrite("insert_count", &hpmc_implicit_counters_t::insert_count)
    ;
    }
} // end namespace hpmc

#endif // __HPMC_MONO_IMPLICIT__H__<|MERGE_RESOLUTION|>--- conflicted
+++ resolved
@@ -710,14 +710,8 @@
 
             accept = accept && (rng_i.d() < slow::exp(patch_field_energy_diff));
 
-<<<<<<< HEAD
             // The trial move is valid, so check if it is invalidated by depletants
             if (accept)
-=======
-            // If no overlaps and Metropolis criterion is met, check if it is
-            // invalidated by depletants.
-            if (accept && h_overlaps.data[this->m_overlap_idx(m_type, typ_i)])
->>>>>>> e08d70df
                 {
                 #ifndef ENABLE_TBB
                 accept = checkDepletantOverlap(i, pos_i, shape_i, typ_i, h_postype.data, h_orientation.data, h_overlaps.data, counters, h_implicit_counters.data, rng_poisson, rng_i);
