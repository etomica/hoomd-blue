// Copyright (c) 2009-2019 The Regents of the University of Michigan
// This file is part of the HOOMD-blue project, released under the BSD 3-Clause License.

// inclusion guard
#ifndef _INTEGRATOR_HPMC_MONO_H_
#define _INTEGRATOR_HPMC_MONO_H_

/*! \file IntegratorHPMCMono.h
    \brief Declaration of IntegratorHPMC
*/

#include <iostream>
#include <iomanip>
#include <sstream>

#include "hoomd/Integrator.h"
#include "HPMCPrecisionSetup.h"
#include "IntegratorHPMC.h"
#include "Moves.h"
#include "hoomd/AABBTree.h"
#include "GSDHPMCSchema.h"
#include "hoomd/Index1D.h"
#include "hoomd/RNGIdentifiers.h"
#include "hoomd/managed_allocator.h"
#include "hoomd/GSDShapeSpecWriter.h"

#ifdef ENABLE_TBB
#include <thread>
#include <tbb/tbb.h>
#endif

#ifdef ENABLE_MPI
#include "hoomd/Communicator.h"
#include "hoomd/HOOMDMPI.h"
#endif

#ifndef NVCC
#include <pybind11/pybind11.h>
#endif


namespace hpmc
{

namespace detail
{

//! Helper class to manage shuffled update orders
/*! Stores an update order from 0 to N-1, inclusive, and can be resized. shuffle() shuffles the order of elements
    to a new random permutation. operator [i] gets the index of the item at order i in the current shuffled sequence.

    \ingroup hpmc_data_structs
*/
class UpdateOrder
    {
    public:
        //! Constructor
        /*! \param seed Random number seed
            \param N number of integers to shuffle
        */
        UpdateOrder(unsigned int seed, unsigned int N=0)
            : m_seed(seed)
            {
            resize(N);
            }

        //! Resize the order
        /*! \param N new size
            \post The order is 0, 1, 2, ... N-1
        */
    void resize(unsigned int N)
            {
            // initialize the update order
            m_update_order.resize(N);
            for (unsigned int i = 0; i < N; i++)
                m_update_order[i] = i;
            }

        //! Shuffle the order
        /*! \param timestep Current timestep of the simulation
            \note \a timestep is used to seed the RNG, thus assuming that the order is shuffled only once per
            timestep.
        */
        void shuffle(unsigned int timestep, unsigned int select = 0)
            {
            hoomd::RandomGenerator rng(hoomd::RNGIdentifier::HPMCMonoShuffle, m_seed, timestep, select);

            // reverse the order with 1/2 probability
            if (hoomd::UniformIntDistribution(1)(rng))
                {
                unsigned int N = m_update_order.size();
                for (unsigned int i = 0; i < N; i++)
                    m_update_order[i] = N - i - 1;
                }
            else
                {
                unsigned int N = m_update_order.size();
                for (unsigned int i = 0; i < N; i++)
                    m_update_order[i] = i;
                }
            }

        //! Access element of the shuffled order
        unsigned int operator[](unsigned int i)
            {
            return m_update_order[i];
            }
    private:
        unsigned int m_seed;                       //!< Random number seed
        std::vector<unsigned int> m_update_order; //!< Update order
    };

}; // end namespace detail

//! HPMC on systems of mono-disperse shapes
/*! Implement hard particle monte carlo for a single type of shape on the CPU.

    TODO: I need better documentation

    \ingroup hpmc_integrators
*/
template < class Shape >
class IntegratorHPMCMono : public IntegratorHPMC
    {
    public:
        //! Param type from the shape
        //! Each shape has a param_type member that contain
        //! shape-specific descriptors(radius, vertices, etc)
        typedef typename Shape::param_type param_type;

        //! Constructor
        IntegratorHPMCMono(std::shared_ptr<SystemDefinition> sysdef,
                      unsigned int seed);

        virtual ~IntegratorHPMCMono()
            {
            if (m_aabbs != NULL)
                free(m_aabbs);
            m_pdata->getBoxChangeSignal().template disconnect<IntegratorHPMCMono<Shape>, &IntegratorHPMCMono<Shape>::slotBoxChanged>(this);
            m_pdata->getParticleSortSignal().template disconnect<IntegratorHPMCMono<Shape>, &IntegratorHPMCMono<Shape>::slotSorted>(this);
            }

        virtual void printStats();

        virtual void resetStats();

        //! Take one timestep forward
        virtual void update(unsigned int timestep);

        /*
         * Depletant related options
         */

        //! Set the depletant density in the free volume
        void setDepletantFugacity(unsigned int type, Scalar fugacity)
            {
            if (type >= this->m_pdata->getNTypes())
                throw std::runtime_error("Unknown type.");
            m_fugacity[type] = fugacity;
            }

        //! Returns the depletant fugacity
        Scalar getDepletantFugacity(unsigned int type)
            {
            return m_fugacity[type];
            }

        //! Set quermass integration mode
        void setQuermassMode(bool enable_quermass)
            {
            if (enable_quermass && !Shape::supportsSweepRadius())
                throw std::runtime_error("Quermass integration not supported for this shape");

            m_quermass = enable_quermass;
            }

        //! Get the quermass integration state
        bool getQuermassMode()
            {
            return m_quermass;
            }

        //! Set up the additional sweep radius around every shape
        void setSweepRadius(Scalar sweep_radius)
            {
            // check if supported
            if (sweep_radius != 0.0 && !Shape::supportsSweepRadius())
                throw std::runtime_error("This shape doesn't support setting a sweep radius to extend the surface out.\n");

            m_sweep_radius = sweep_radius;
            }

        //! Get the sweep radius
        Scalar getSweepRadius()
             {
             return m_sweep_radius;
             }

        //! Get the current counter values
        std::vector<hpmc_implicit_counters_t> getImplicitCounters(unsigned int mode=0);

        //! Method to scale the box
        virtual bool attemptBoxResize(unsigned int timestep, const BoxDim& new_box);

        /*
         * Common HPMC API
         */

        //! Get the maximum particle diameter
        virtual Scalar getMaxCoreDiameter();

        //! Get the minimum particle diameter
        virtual OverlapReal getMinCoreDiameter();

        //! Set the pair parameters for a single type
        virtual void setParam(unsigned int typ, const param_type& param);

        //! Set elements of the interaction matrix
        virtual void setOverlapChecks(unsigned int typi, unsigned int typj, bool check_overlaps);

        //! Set the external field for the integrator
        void setExternalField(std::shared_ptr< ExternalFieldMono<Shape> > external)
            {
            m_external = external;
            this->m_external_base = (ExternalField*)external.get();
            }

        //! Get a list of logged quantities
        virtual std::vector< std::string > getProvidedLogQuantities();

        //! Get the value of a logged quantity
        virtual Scalar getLogValue(const std::string& quantity, unsigned int timestep);

        //! Get the particle parameters
        virtual std::vector<param_type, managed_allocator<param_type> >& getParams()
            {
            return m_params;
            }

        //! Get the interaction matrix
        virtual const GlobalArray<unsigned int>& getInteractionMatrix()
            {
            return m_overlaps;
            }

        //! Get the indexer for the interaction matrix
        virtual const Index2D& getOverlapIndexer()
            {
            return m_overlap_idx;
            }

        //! Count overlaps with the option to exit early at the first detected overlap
        virtual unsigned int countOverlaps(unsigned int timestep, bool early_exit);

        //! Return a vector that is an unwrapped overlap map
        virtual std::vector<bool> mapOverlaps();

        //! Return a python list that is an unwrapped overlap map
        virtual pybind11::list PyMapOverlaps();

        //! Test overlap for a given pair of particle coordinates
        /*! \param type_i Type of first particle
            \param type_j Type of second particle
            \param rij Separation vector rj-ri
            \param qi Orientation quaternion of first particle
            \param qj Orientation quaternion of second particle
            \param use_images if true, take into account periodic boundary conditions
            \param exclude_self if true, exclude the self-image

            \returns true if particles overlap
         */
        virtual bool py_test_overlap(unsigned int type_i, unsigned int type_j,
            pybind11::list rij, pybind11::list qi, pybind11::list qj,
            bool use_images, bool exclude_self);

        //! Return the requested ghost layer width
        virtual Scalar getGhostLayerWidth(unsigned int)
            {
            Scalar ghost_width = m_nominal_width + m_extra_ghost_width;
            m_exec_conf->msg->notice(9) << "IntegratorHPMCMono: ghost layer width of " << ghost_width << std::endl;
            return ghost_width;
            }

        #ifdef ENABLE_MPI
        //! Return the requested communication flags for ghost particles
        virtual CommFlags getCommFlags(unsigned int)
            {
            CommFlags flags(0);
            flags[comm_flag::position] = 1;
            flags[comm_flag::tag] = 1;

            std::ostringstream o;
            o << "IntegratorHPMCMono: Requesting communication flags for pos tag ";
            if (m_hasOrientation)
                {
                flags[comm_flag::orientation] = 1;
                o << "orientation ";
                }

            if (m_patch)
                {
                flags[comm_flag::diameter] = 1;
                flags[comm_flag::charge] = 1;
                o << "diameter charge";
                }

            m_exec_conf->msg->notice(9) << o.str() << std::endl;
            return flags;
            }
        #endif

        //! Prepare for the run
        virtual void prepRun(unsigned int timestep)
            {
            // base class method
            IntegratorHPMC::prepRun(timestep);

                {
                // for p in params, if Shape dummy(q_dummy, params).hasOrientation() then m_hasOrientation=true
                m_hasOrientation = false;
                quat<Scalar> q(make_scalar4(1,0,0,0));
                for (unsigned int i=0; i < m_pdata->getNTypes(); i++)
                    {
                    Shape dummy(q, m_params[i]);
                    if (dummy.hasOrientation())
                        m_hasOrientation = true;
                    }
                }
            updateCellWidth(); // make sure the cell width is up-to-date and forces a rebuild of the AABB tree and image list

            communicate(true);
            }

        //! Communicate particles
        virtual void communicate(bool migrate)
            {
            // migrate and exchange particles
            #ifdef ENABLE_MPI
            if (m_comm)
                {
                // this is kludgy but necessary since we are calling the communications methods directly
                m_comm->setFlags(getCommFlags(0));

                if (migrate)
                    m_comm->migrateParticles();
                else
                    m_pdata->removeAllGhostParticles();

                m_comm->exchangeGhosts();

                m_aabb_tree_invalid = true;
                }
            #endif
            }

        //! Return true if anisotropic particles are present
        virtual bool hasOrientation() { return m_hasOrientation; }

        //! Compute the energy due to patch interactions
        /*! \param timestep the current time step
         * \returns the total patch energy
         */
        virtual float computePatchEnergy(unsigned int timestep);

        //! Build the AABB tree (if needed)
        const detail::AABBTree& buildAABBTree();

        //! Make list of image indices for boxes to check in small-box mode
        const std::vector<vec3<Scalar> >& updateImageList();

        //! Return list of integer shift vectors for periodic images
        const std::vector<int3>& getImageHKL()
            {
            updateImageList();
            return m_image_hkl;
            }

        //! Method to be called when number of types changes
        virtual void slotNumTypesChange();

        void invalidateAABBTree(){ m_aabb_tree_invalid = true; }

        //! Method that is called whenever the GSD file is written if connected to a GSD file.
        int slotWriteGSDState(gsd_handle&, std::string name) const;

        //! Method that is called whenever the GSD file is written if connected to a GSD file.
        int slotWriteGSDShapeSpec(gsd_handle&) const;

        //! Method that is called to connect to the gsd write state signal
        void connectGSDStateSignal(std::shared_ptr<GSDDumpWriter> writer, std::string name);

        //! Method that is called to connect to the gsd write shape signal
        void connectGSDShapeSpec(std::shared_ptr<GSDDumpWriter> writer);

        //! Method that is called to connect to the gsd write state signal
        bool restoreStateGSD(std::shared_ptr<GSDReader> reader, std::string name);

        std::vector<std::string> getTypeShapeMapping(const std::vector<param_type, managed_allocator<param_type> > &params) const
            {
            quat<Scalar> q(make_scalar4(1,0,0,0));
            std::vector<std::string> type_shape_mapping(params.size());
            for (unsigned int i = 0; i < type_shape_mapping.size(); i++)
                {
                Shape shape(q, params[i]);
                type_shape_mapping[i] = shape.getShapeSpec();
                }
            return type_shape_mapping;
            }

        pybind11::list getTypeShapesPy()
            {
            std::vector<std::string> type_shape_mapping = this->getTypeShapeMapping(this->m_params);
            pybind11::list type_shapes;
            for (unsigned int i = 0; i < type_shape_mapping.size(); i++)
                type_shapes.append(type_shape_mapping[i]);
            return type_shapes;
            }

    protected:
        std::vector<param_type, managed_allocator<param_type> > m_params;   //!< Parameters for each particle type on GPU
        GlobalArray<unsigned int> m_overlaps;          //!< Interaction matrix (0/1) for overlap checks
        detail::UpdateOrder m_update_order;         //!< Update order
        bool m_image_list_is_initialized;                    //!< true if image list has been used
        bool m_image_list_valid;                             //!< image list is invalid if the box dimensions or particle parameters have changed.
        std::vector<vec3<Scalar> > m_image_list;             //!< List of potentially interacting simulation box images
        std::vector<int3> m_image_hkl;               //!< List of potentially interacting simulation box images (integer shifts)
        unsigned int m_image_list_rebuilds;                  //!< Number of times the image list has been rebuilt
        bool m_image_list_warning_issued;                    //!< True if the image list warning has been issued
        bool m_hkl_max_warning_issued;                       //!< True if the image list size warning has been issued
        bool m_hasOrientation;                               //!< true if there are any orientable particles in the system

        std::shared_ptr< ExternalFieldMono<Shape> > m_external;//!< External Field
        detail::AABBTree m_aabb_tree;               //!< Bounding volume hierarchy for overlap checks
        detail::AABB* m_aabbs;                      //!< list of AABBs, one per particle
        unsigned int m_aabbs_capacity;              //!< Capacity of m_aabbs list
        bool m_aabb_tree_invalid;                   //!< Flag if the aabb tree has been invalidated

        Scalar m_extra_image_width;                 //! Extra width to extend the image list

        Index2D m_overlap_idx;                      //!!< Indexer for interaction matrix

        /* Depletants related data members */

        std::vector<Scalar> m_fugacity;                          //!< Average depletant number density in free volume, per type

        GlobalArray<hpmc_implicit_counters_t> m_implicit_count;               //!< Counter of depletant insertions
        std::vector<hpmc_implicit_counters_t> m_implicit_count_run_start;     //!< Counter of depletant insertions at run start
        std::vector<hpmc_implicit_counters_t> m_implicit_count_step_start;    //!< Counter of depletant insertions at step start

        bool m_quermass;                                         //!< True if quermass integration mode is enabled
        Scalar m_sweep_radius;                                   //!< Radius of sphere to sweep shapes by

        //! Test whether to reject the current particle move based on depletants
        #ifndef ENABLE_TBB
        inline bool checkDepletantOverlap(unsigned int i, vec3<Scalar> pos_i, Shape shape_i, unsigned int typ_i,
            Scalar4 *h_postype, Scalar4 *h_orientation, unsigned int *h_overlaps,
            hpmc_counters_t& counters, hpmc_implicit_counters_t *implicit_counters,
            hoomd::RandomGenerator& rng_depletants);
        #else
        inline bool checkDepletantOverlap(unsigned int i, vec3<Scalar> pos_i, Shape shape_i, unsigned int typ_i,
            Scalar4 *h_postype, Scalar4 *h_orientation, unsigned int *h_overlaps,
            hpmc_counters_t& counters, hpmc_implicit_counters_t *implicit_counters,
            tbb::enumerable_thread_specific< hoomd::RandomGenerator >& rng_depletants_parallel);
        #endif

        //! Set the nominal width appropriate for looped moves
        virtual void updateCellWidth();

        //! Grow the m_aabbs list
        virtual void growAABBList(unsigned int N);

        //! Limit the maximum move distances
        virtual void limitMoveDistances();

        //! callback so that the box change signal can invalidate the image list
        virtual void slotBoxChanged()
            {
            m_image_list_valid = false;
            // changing the box does not necessarily invalidate the AABB tree - however, practically
            // anything that changes the box (i.e. NPT, box_resize) is also moving the particles,
            // so use it as a sign to rebuild the AABB tree
            m_aabb_tree_invalid = true;
            }

        //! callback so that the particle sort signal can invalidate the AABB tree
        virtual void slotSorted()
            {
            m_aabb_tree_invalid = true;
            }
    };

template <class Shape>
IntegratorHPMCMono<Shape>::IntegratorHPMCMono(std::shared_ptr<SystemDefinition> sysdef,
                                                   unsigned int seed)
            : IntegratorHPMC(sysdef, seed),
              m_update_order(seed+m_exec_conf->getRank(), m_pdata->getN()),
              m_image_list_is_initialized(false),
              m_image_list_valid(false),
              m_hasOrientation(true),
              m_extra_image_width(0.0),
              m_quermass(false),
              m_sweep_radius(0.0)
    {
    // allocate the parameter storage
    m_params = std::vector<param_type, managed_allocator<param_type> >(m_pdata->getNTypes(), param_type(), managed_allocator<param_type>(m_exec_conf->isCUDAEnabled()));

    m_overlap_idx = Index2D(m_pdata->getNTypes());
    GlobalArray<unsigned int> overlaps(m_overlap_idx.getNumElements(), m_exec_conf);
    m_overlaps.swap(overlaps);
<<<<<<< HEAD
    TAG_ALLOCATION(m_overlaps);
=======
    ArrayHandle<unsigned int> h_overlaps(m_overlaps, access_location::host, access_mode::readwrite);
    for(unsigned int i = 0; i < m_overlap_idx.getNumElements(); i++)
        {
        h_overlaps.data[i] = 1; // Assume we want to check overlaps.
        }
>>>>>>> a4de8f0a

    // Connect to the BoxChange signal
    m_pdata->getBoxChangeSignal().template connect<IntegratorHPMCMono<Shape>, &IntegratorHPMCMono<Shape>::slotBoxChanged>(this);
    m_pdata->getParticleSortSignal().template connect<IntegratorHPMCMono<Shape>, &IntegratorHPMCMono<Shape>::slotSorted>(this);

    m_image_list_rebuilds = 0;
    m_image_list_warning_issued = false;
    m_hkl_max_warning_issued = false;

    m_aabbs = NULL;
    m_aabbs_capacity = 0;
    m_aabb_tree_invalid = true;

    GlobalArray<hpmc_implicit_counters_t> implicit_count(this->m_pdata->getNTypes(),this->m_exec_conf);
    m_implicit_count.swap(implicit_count);
    TAG_ALLOCATION(m_implicit_count);

        {
        ArrayHandle<hpmc_implicit_counters_t> h_implicit_count(m_implicit_count, access_location::host, access_mode::readwrite);
        for (unsigned int i = 0; i < this->m_pdata->getNTypes(); ++i)
            h_implicit_count.data[i] = hpmc_implicit_counters_t();
        }

    m_implicit_count_run_start.resize(this->m_pdata->getNTypes());
    m_implicit_count_step_start.resize(this->m_pdata->getNTypes());

    m_fugacity.resize(this->m_pdata->getNTypes(),0.0);
    }

/*! \param mode 0 -> Absolute count, 1 -> relative to the start of the run, 2 -> relative to the last executed step
    \return The current state of the acceptance counters

    IntegratorHPMCMonoImplicit maintains a count of the number of accepted and rejected moves since instantiation. getCounters()
    provides the current value. The parameter *mode* controls whether the returned counts are absolute, relative
    to the start of the run, or relative to the start of the last executed step.
*/
template<class Shape>
std::vector<hpmc_implicit_counters_t> IntegratorHPMCMono<Shape>::getImplicitCounters(unsigned int mode)
    {
    ArrayHandle<hpmc_implicit_counters_t> h_counters(m_implicit_count, access_location::host, access_mode::read);
    std::vector<hpmc_implicit_counters_t> result(this->m_pdata->getNTypes());

    std::copy(h_counters.data, h_counters.data + this->m_pdata->getNTypes(), result.begin());

    if (mode == 1)
        {
        for (unsigned int i = 0; i < this->m_pdata->getNTypes(); ++i)
            result[i] = result[i] - m_implicit_count_run_start[i];
        }
    else if (mode == 2)
        {
        for (unsigned int i = 0; i < this->m_pdata->getNTypes(); ++i)
            result[i] = result[i] - m_implicit_count_step_start[i];
        }

    #ifdef ENABLE_MPI
    if (this->m_comm)
        {
        // MPI Reduction to total result values on all ranks
        for (unsigned int i = 0; i < this->m_pdata->getNTypes(); ++i)
            MPI_Allreduce(MPI_IN_PLACE, &result[i].insert_count, 1, MPI_LONG_LONG_INT, MPI_SUM, this->m_exec_conf->getMPICommunicator());
        }
    #endif

    return result;
    }

template<class Shape>
std::vector< std::string > IntegratorHPMCMono<Shape>::getProvidedLogQuantities()
    {
    // start with the integrator provided quantities
    std::vector< std::string > result = IntegratorHPMC::getProvidedLogQuantities();
    // then add ours
    if(m_patch)
        {
        result.push_back("hpmc_patch_energy");
        result.push_back("hpmc_patch_rcut");
        }

    for (unsigned int typ=0; typ<this->m_pdata->getNTypes();typ++)
      {
      std::ostringstream tmp_str0;
      tmp_str0<<"hpmc_fugacity_"<< this->m_pdata->getNameByType(typ);
      result.push_back(tmp_str0.str());
      }

    result.push_back("hpmc_insert_count");

    return result;
    }

template<class Shape>
Scalar IntegratorHPMCMono<Shape>::getLogValue(const std::string& quantity, unsigned int timestep)
    {
    if (quantity == "hpmc_patch_energy")
        {
        if (m_patch)
            {
            return computePatchEnergy(timestep);
            }
        else
            {
            this->m_exec_conf->msg->error() << "No patch enabled:" << quantity << " not registered." << std::endl;
            throw std::runtime_error("Error getting log value");
            }
        }
    else if (quantity == "hpmc_patch_rcut")
        {
        if (m_patch)
            {
            return (Scalar)m_patch->getRCut();
            }
        else
            {
            this->m_exec_conf->msg->error() << "No patch enabled:" << quantity << " not registered." << std::endl;
            throw std::runtime_error("Error getting log value");
            }
        }

    //loop over per particle fugacities
    for (unsigned int typ=0; typ<this->m_pdata->getNTypes();typ++)
        {
        std::ostringstream tmp_str0;
        tmp_str0<<"hpmc_fugacity_"<<this->m_pdata->getNameByType(typ);
        if (quantity==tmp_str0.str())
            return m_fugacity[typ];
        }

    hpmc_counters_t counters = IntegratorHPMC::getCounters(2);
    const std::vector<hpmc_implicit_counters_t>& implicit_counters = getImplicitCounters(2);

    if (quantity == "hpmc_insert_count")
        {
        // reduce over all types
        unsigned long long int total_insert_count = 0;
        for (unsigned int i = 0; i < this->m_pdata->getNTypes(); ++i)
            total_insert_count += implicit_counters[i].insert_count;

        // return number of depletant insertions per colloid
        if (counters.getNMoves() > 0)
            return (Scalar)total_insert_count/(Scalar)counters.getNMoves();
        else
            return Scalar(0.0);
        }

    //nothing found -> pass on to base class
    return IntegratorHPMC::getLogValue(quantity, timestep);
    }

template <class Shape>
void IntegratorHPMCMono<Shape>::printStats()
    {
    IntegratorHPMC::printStats();

    const std::vector<hpmc_implicit_counters_t>& result = getImplicitCounters(1);
    hpmc_counters_t counters = getCounters(1);

    // reduce over all types
    unsigned long long int total_insert_count = 0;
    for (unsigned int i = 0; i < this->m_pdata->getNTypes(); ++i)
        total_insert_count += result[i].insert_count;

    bool has_depletants = false;
    for (unsigned int i = 0; i < this->m_pdata->getNTypes(); ++i)
        {
        if (m_fugacity[i] != 0.0)
            {
            has_depletants = true;
            break;
            }
        }

    if (!has_depletants)
        return;

    this->m_exec_conf->msg->notice(2) << "-- Implicit depletants stats:" << "\n";
    this->m_exec_conf->msg->notice(2) << "Depletant insertions per trial move:      "
        << double(total_insert_count)/double(counters.getNMoves()) << "\n";

    // supply additional statistics
    for (unsigned int i = 0; i < this->m_pdata->getNTypes(); ++i)
        {
        if (m_fugacity[i] != 0.0)
            {
            this->m_exec_conf->msg->notice(3) << "Type '" << this->m_pdata->getNameByType(i) << "': "
                << double(result[i].insert_count)/double(counters.getNMoves()) << std::endl;
            }
        }

    /*unsigned int max_height = 0;
    unsigned int total_height = 0;

    for (unsigned int i = 0; i < m_pdata->getN(); i++)
        {
        unsigned int height = m_aabb_tree.height(i);
        if (height > max_height)
            max_height = height;
        total_height += height;
        }

    m_exec_conf->msg->notice(2) << "Avg AABB tree height: " << total_height / Scalar(m_pdata->getN()) << std::endl;
    m_exec_conf->msg->notice(2) << "Max AABB tree height: " << max_height << std::endl;*/
    }

template <class Shape>
void IntegratorHPMCMono<Shape>::resetStats()
    {
    IntegratorHPMC::resetStats();

    ArrayHandle<hpmc_implicit_counters_t> h_counters(m_implicit_count, access_location::host, access_mode::read);
    for (unsigned int i = 0; i < this->m_pdata->getNTypes(); ++i)
        m_implicit_count_run_start[i] = h_counters.data[i];
    }

template <class Shape>
void IntegratorHPMCMono<Shape>::slotNumTypesChange()
    {
    // re-allocate the parameter storage
    m_params.resize(m_pdata->getNTypes());

    // skip the reallocation if the number of types does not change
    // this keeps old potential coefficients when restoring a snapshot
    // it will result in invalid coefficients if the snapshot has a different type id -> name mapping
    if (m_pdata->getNTypes() == m_overlap_idx.getW())
        return;

    // re-allocate overlap interaction matrix
    m_overlap_idx = Index2D(m_pdata->getNTypes());

    GlobalArray<unsigned int> overlaps(m_overlap_idx.getNumElements(), m_exec_conf);
    m_overlaps.swap(overlaps);

    // depletant related counters
    unsigned int old_ntypes = m_implicit_count.getNumElements();
    m_implicit_count.resize(this->m_pdata->getNTypes());

        {
        ArrayHandle<hpmc_implicit_counters_t> h_implicit_count(m_implicit_count, access_location::host, access_mode::readwrite);
        for (unsigned int i = old_ntypes; i < this->m_pdata->getNTypes(); ++i)
            h_implicit_count.data[i] = hpmc_implicit_counters_t();
        }
    m_implicit_count_run_start.resize(this->m_pdata->getNTypes());
    m_implicit_count_step_start.resize(this->m_pdata->getNTypes());

    // depletant fugacities
    m_fugacity.resize(this->m_pdata->getNTypes(),0.0);

    // call parent class method
    IntegratorHPMC::slotNumTypesChange();
    }

template <class Shape>
void IntegratorHPMCMono<Shape>::update(unsigned int timestep)
    {
    m_exec_conf->msg->notice(10) << "HPMCMono update: " << timestep << std::endl;
    IntegratorHPMC::update(timestep);

    // get needed vars
    ArrayHandle<hpmc_counters_t> h_counters(m_count_total, access_location::host, access_mode::readwrite);
    hpmc_counters_t& counters = h_counters.data[0];

    ArrayHandle<hpmc_implicit_counters_t> h_implicit_counters(m_implicit_count, access_location::host, access_mode::readwrite);
    std::copy(h_implicit_counters.data, h_implicit_counters.data + this->m_pdata->getNTypes(), m_implicit_count_step_start.begin());

    const BoxDim& box = m_pdata->getBox();
    unsigned int ndim = this->m_sysdef->getNDimensions();

    #ifdef ENABLE_MPI
    // compute the width of the active region
    Scalar3 npd = box.getNearestPlaneDistance();
    Scalar3 ghost_fraction = m_nominal_width / npd;
    #endif

    // Shuffle the order of particles for this step
    m_update_order.resize(m_pdata->getN());
    m_update_order.shuffle(timestep);

    // update the AABB Tree
    buildAABBTree();
    // limit m_d entries so that particles cannot possibly wander more than one box image in one time step
    limitMoveDistances();
    // update the image list
    updateImageList();

    bool has_depletants = false;
    for (unsigned int i = 0; i < this->m_pdata->getNTypes(); ++i)
        {
        if (m_fugacity[i] != 0.0)
            {
            has_depletants = true;
            break;
            }
        }

    // Combine the three seeds to generate RNG for poisson distribution
    #ifndef ENABLE_TBB
    hoomd::RandomGenerator rng_depletants(this->m_seed,
        timestep,
        this->m_exec_conf->getRank(),
        hoomd::RNGIdentifier::HPMCDepletants);
    #else
    // create one RNG per thread
    tbb::enumerable_thread_specific< hoomd::RandomGenerator > rng_depletants_parallel([=]
        {
        std::vector<unsigned int> seed_seq(5);
        std::hash<std::thread::id> hash;
        return hoomd::RandomGenerator(this->m_seed,
            timestep,
            this->m_exec_conf->getRank(),
            hash(std::this_thread::get_id()),
            hoomd::RNGIdentifier::HPMCDepletants);
        });
    #endif

    if (this->m_prof) this->m_prof->push(this->m_exec_conf, "HPMC update");

    if( m_external ) // I think we need this here otherwise I don't think it will get called.
        {
        m_external->compute(timestep);
        }

    // access interaction matrix
    ArrayHandle<unsigned int> h_overlaps(m_overlaps, access_location::host, access_mode::read);

    // loop over local particles nselect times
    for (unsigned int i_nselect = 0; i_nselect < m_nselect; i_nselect++)
        {
        // access particle data and system box
        ArrayHandle<Scalar4> h_postype(m_pdata->getPositions(), access_location::host, access_mode::readwrite);
        ArrayHandle<Scalar4> h_orientation(m_pdata->getOrientationArray(), access_location::host, access_mode::readwrite);
        ArrayHandle<Scalar> h_diameter(m_pdata->getDiameters(), access_location::host, access_mode::read);
        ArrayHandle<Scalar> h_charge(m_pdata->getCharges(), access_location::host, access_mode::read);

        //access move sizes
        ArrayHandle<Scalar> h_d(m_d, access_location::host, access_mode::read);
        ArrayHandle<Scalar> h_a(m_a, access_location::host, access_mode::read);

        // loop through N particles in a shuffled order
        for (unsigned int cur_particle = 0; cur_particle < m_pdata->getN(); cur_particle++)
            {
            unsigned int i = m_update_order[cur_particle];

            // read in the current position and orientation
            Scalar4 postype_i = h_postype.data[i];
            Scalar4 orientation_i = h_orientation.data[i];
            vec3<Scalar> pos_i = vec3<Scalar>(postype_i);

            #ifdef ENABLE_MPI
            if (m_comm)
                {
                // only move particle if active
                if (!isActive(make_scalar3(postype_i.x, postype_i.y, postype_i.z), box, ghost_fraction))
                    continue;
                }
            #endif

            // make a trial move for i
            hoomd::RandomGenerator rng_i(hoomd::RNGIdentifier::HPMCMonoTrialMove, m_seed, i, m_exec_conf->getRank()*m_nselect + i_nselect, timestep);
            int typ_i = __scalar_as_int(postype_i.w);
            Shape shape_i(quat<Scalar>(orientation_i), m_params[typ_i]);
            unsigned int move_type_select = hoomd::UniformIntDistribution(0xffff)(rng_i);
            bool move_type_translate = !shape_i.hasOrientation() || (move_type_select < m_move_ratio);

            Shape shape_old(quat<Scalar>(orientation_i), m_params[typ_i]);
            vec3<Scalar> pos_old = pos_i;

            if (move_type_translate)
                {
                // skip if no overlap check is required
                if (h_d.data[typ_i] == 0.0)
                    {
                    if (!shape_i.ignoreStatistics())
                        counters.translate_accept_count++;
                    continue;
                    }

                move_translate(pos_i, rng_i, h_d.data[typ_i], ndim);

                #ifdef ENABLE_MPI
                if (m_comm)
                    {
                    // check if particle has moved into the ghost layer, and skip if it is
                    if (!isActive(vec_to_scalar3(pos_i), box, ghost_fraction))
                        continue;
                    }
                #endif
                }
            else
                {
                if (h_a.data[typ_i] == 0.0)
                    {
                    if (!shape_i.ignoreStatistics())
                        counters.rotate_accept_count++;
                    continue;
                    }

                move_rotate(shape_i.orientation, rng_i, h_a.data[typ_i], ndim);
                }


            bool overlap=false;
            OverlapReal r_cut_patch = 0;

            if (m_patch && !m_patch_log)
                {
                r_cut_patch = m_patch->getRCut() + 0.5*m_patch->getAdditiveCutoff(typ_i);
                }

            // subtract minimum AABB extent from search radius
            OverlapReal R_query = std::max(shape_i.getCircumsphereDiameter()/OverlapReal(2.0),
                r_cut_patch-getMinCoreDiameter()/(OverlapReal)2.0);
            detail::AABB aabb_i_local = detail::AABB(vec3<Scalar>(0,0,0),R_query);

            // patch + field interaction deltaU
            double patch_field_energy_diff = 0;

            // check for overlaps with neighboring particle's positions (also calculate the new energy)
            // All image boxes (including the primary)
            const unsigned int n_images = m_image_list.size();
            for (unsigned int cur_image = 0; cur_image < n_images; cur_image++)
                {
                vec3<Scalar> pos_i_image = pos_i + m_image_list[cur_image];
                detail::AABB aabb = aabb_i_local;
                aabb.translate(pos_i_image);

                // stackless search
                for (unsigned int cur_node_idx = 0; cur_node_idx < m_aabb_tree.getNumNodes(); cur_node_idx++)
                    {
                    if (detail::overlap(m_aabb_tree.getNodeAABB(cur_node_idx), aabb))
                        {
                        if (m_aabb_tree.isNodeLeaf(cur_node_idx))
                            {
                            for (unsigned int cur_p = 0; cur_p < m_aabb_tree.getNodeNumParticles(cur_node_idx); cur_p++)
                                {
                                // read in its position and orientation
                                unsigned int j = m_aabb_tree.getNodeParticle(cur_node_idx, cur_p);

                                Scalar4 postype_j;
                                Scalar4 orientation_j;

                                // handle j==i situations
                                if ( j != i )
                                    {
                                    // load the position and orientation of the j particle
                                    postype_j = h_postype.data[j];
                                    orientation_j = h_orientation.data[j];
                                    }
                                else
                                    {
                                    if (cur_image == 0)
                                        {
                                        // in the first image, skip i == j
                                        continue;
                                        }
                                    else
                                        {
                                        // If this is particle i and we are in an outside image, use the translated position and orientation
                                        postype_j = make_scalar4(pos_i.x, pos_i.y, pos_i.z, postype_i.w);
                                        orientation_j = quat_to_scalar4(shape_i.orientation);
                                        }
                                    }

                                // put particles in coordinate system of particle i
                                vec3<Scalar> r_ij = vec3<Scalar>(postype_j) - pos_i_image;

                                unsigned int typ_j = __scalar_as_int(postype_j.w);
                                Shape shape_j(quat<Scalar>(orientation_j), m_params[typ_j]);

                                Scalar rcut = 0.0;
                                if (m_patch)
                                    rcut = r_cut_patch + 0.5 * m_patch->getAdditiveCutoff(typ_j);

                                counters.overlap_checks++;
                                if (h_overlaps.data[m_overlap_idx(typ_i, typ_j)]
                                    && check_circumsphere_overlap(r_ij, shape_i, shape_j)
                                    && test_overlap(r_ij, shape_i, shape_j, counters.overlap_err_count))
                                    {
                                    overlap = true;
                                    break;
                                    }
                                else if (m_patch && !m_patch_log && dot(r_ij,r_ij) <= rcut*rcut) // If there is no overlap and m_patch is not NULL, calculate energy
                                    {
                                    // deltaU = U_old - U_new: subtract energy of new configuration
                                    patch_field_energy_diff -= m_patch->energy(r_ij, typ_i,
                                                               quat<float>(shape_i.orientation),
                                                               h_diameter.data[i],
                                                               h_charge.data[i],
                                                               typ_j,
                                                               quat<float>(orientation_j),
                                                               h_diameter.data[j],
                                                               h_charge.data[j]
                                                               );
                                    }
                                }
                            }
                        }
                    else
                        {
                        // skip ahead
                        cur_node_idx += m_aabb_tree.getNodeSkip(cur_node_idx);
                        }

                    if (overlap)
                        break;
                    }  // end loop over AABB nodes

                if (overlap)
                    break;
                } // end loop over images

            // calculate old patch energy only if m_patch not NULL and no overlaps
            if (m_patch && !m_patch_log && !overlap)
                {
                for (unsigned int cur_image = 0; cur_image < n_images; cur_image++)
                    {
                    vec3<Scalar> pos_i_image = pos_old + m_image_list[cur_image];
                    detail::AABB aabb = aabb_i_local;
                    aabb.translate(pos_i_image);

                    // stackless search
                    for (unsigned int cur_node_idx = 0; cur_node_idx < m_aabb_tree.getNumNodes(); cur_node_idx++)
                        {
                        if (detail::overlap(m_aabb_tree.getNodeAABB(cur_node_idx), aabb))
                            {
                            if (m_aabb_tree.isNodeLeaf(cur_node_idx))
                                {
                                for (unsigned int cur_p = 0; cur_p < m_aabb_tree.getNodeNumParticles(cur_node_idx); cur_p++)
                                    {
                                    // read in its position and orientation
                                    unsigned int j = m_aabb_tree.getNodeParticle(cur_node_idx, cur_p);

                                    Scalar4 postype_j;
                                    Scalar4 orientation_j;

                                    // handle j==i situations
                                    if ( j != i )
                                        {
                                        // load the position and orientation of the j particle
                                        postype_j = h_postype.data[j];
                                        orientation_j = h_orientation.data[j];
                                        }
                                    else
                                        {
                                        if (cur_image == 0)
                                            {
                                            // in the first image, skip i == j
                                            continue;
                                            }
                                        else
                                            {
                                            // If this is particle i and we are in an outside image, use the translated position and orientation
                                            postype_j = make_scalar4(pos_old.x, pos_old.y, pos_old.z, postype_i.w);
                                            orientation_j = quat_to_scalar4(shape_old.orientation);
                                            }
                                        }

                                    // put particles in coordinate system of particle i
                                    vec3<Scalar> r_ij = vec3<Scalar>(postype_j) - pos_i_image;
                                    unsigned int typ_j = __scalar_as_int(postype_j.w);
                                    Shape shape_j(quat<Scalar>(orientation_j), m_params[typ_j]);

                                    Scalar rcut = r_cut_patch + 0.5 * m_patch->getAdditiveCutoff(typ_j);

                                    // deltaU = U_old - U_new: add energy of old configuration
                                    if (dot(r_ij,r_ij) <= rcut*rcut)
                                        patch_field_energy_diff += m_patch->energy(r_ij,
                                                                   typ_i,
                                                                   quat<float>(orientation_i),
                                                                   h_diameter.data[i],
                                                                   h_charge.data[i],
                                                                   typ_j,
                                                                   quat<float>(orientation_j),
                                                                   h_diameter.data[j],
                                                                   h_charge.data[j]);
                                    }
                                }
                            }
                        else
                            {
                            // skip ahead
                            cur_node_idx += m_aabb_tree.getNodeSkip(cur_node_idx);
                            }
                        }  // end loop over AABB nodes
                    } // end loop over images
                } // end if (m_patch)

            // Add external energetic contribution
            if (m_external)
                {
                patch_field_energy_diff -= m_external->energydiff(i, pos_old, shape_old, pos_i, shape_i);
                }

            bool accept = !overlap && hoomd::detail::generate_canonical<double>(rng_i) < slow::exp(patch_field_energy_diff);

            // The trial move is valid, so check if it is invalidated by depletants
            if (has_depletants && accept)
                {
                #ifndef ENABLE_TBB
                accept = checkDepletantOverlap(i, pos_i, shape_i, typ_i, h_postype.data, h_orientation.data, h_overlaps.data, counters, h_implicit_counters.data, rng_depletants);
                #else
                accept = checkDepletantOverlap(i, pos_i, shape_i, typ_i, h_postype.data, h_orientation.data, h_overlaps.data, counters, h_implicit_counters.data, rng_depletants_parallel);
                #endif
                }

            // If no overlaps and Metropolis criterion is met, accept
            // trial move and update positions  and/or orientations.
            if (accept)
                {
                // increment accept counter and assign new position
                if (!shape_i.ignoreStatistics())
                    {
                    if (move_type_translate)
                        counters.translate_accept_count++;
                    else
                        counters.rotate_accept_count++;
                    }

                // update the position of the particle in the tree for future updates
                detail::AABB aabb = aabb_i_local;
                aabb.translate(pos_i);
                m_aabb_tree.update(i, aabb);

                // update position of particle
                h_postype.data[i] = make_scalar4(pos_i.x,pos_i.y,pos_i.z,postype_i.w);

                if (shape_i.hasOrientation())
                    {
                    h_orientation.data[i] = quat_to_scalar4(shape_i.orientation);
                    }
                }
            else
                {
                if (!shape_i.ignoreStatistics())
                    {
                    // increment reject counter
                    if (move_type_translate)
                        counters.translate_reject_count++;
                    else
                        counters.rotate_reject_count++;
                    }
                }
            } // end loop over all particles
        } // end loop over nselect

        {
        ArrayHandle<Scalar4> h_postype(m_pdata->getPositions(), access_location::host, access_mode::readwrite);
        ArrayHandle<int3> h_image(m_pdata->getImages(), access_location::host, access_mode::readwrite);
        // wrap particles back into box
        for (unsigned int i = 0; i < m_pdata->getN(); i++)
            {
            box.wrap(h_postype.data[i], h_image.data[i]);
            }
        }

    // perform the grid shift
    #ifdef ENABLE_MPI
    if (m_comm)
        {
        ArrayHandle<Scalar4> h_postype(m_pdata->getPositions(), access_location::host, access_mode::readwrite);
        ArrayHandle<int3> h_image(m_pdata->getImages(), access_location::host, access_mode::readwrite);

        // precalculate the grid shift
        hoomd::RandomGenerator rng(hoomd::RNGIdentifier::HPMCMonoShift, this->m_seed, timestep);
        Scalar3 shift = make_scalar3(0,0,0);
        hoomd::UniformDistribution<Scalar> uniform(-m_nominal_width/Scalar(2.0),m_nominal_width/Scalar(2.0));
        shift.x = uniform(rng);
        shift.y = uniform(rng);
        if (this->m_sysdef->getNDimensions() == 3)
            {
            shift.z = uniform(rng);
            }
        for (unsigned int i = 0; i < m_pdata->getN(); i++)
            {
            // read in the current position and orientation
            Scalar4 postype_i = h_postype.data[i];
            vec3<Scalar> r_i = vec3<Scalar>(postype_i); // translation from local to global coordinates
            r_i += vec3<Scalar>(shift);
            h_postype.data[i] = vec_to_scalar4(r_i, postype_i.w);
            box.wrap(h_postype.data[i], h_image.data[i]);
            }
        this->m_pdata->translateOrigin(shift);
        }
    #endif

    if (this->m_prof) this->m_prof->pop(this->m_exec_conf);

    // migrate and exchange particles
    communicate(true);

    // all particle have been moved, the aabb tree is now invalid
    m_aabb_tree_invalid = true;
    }

/*! \param timestep current step
    \param early_exit exit at first overlap found if true
    \returns number of overlaps if early_exit=false, 1 if early_exit=true
*/
template <class Shape>
unsigned int IntegratorHPMCMono<Shape>::countOverlaps(unsigned int timestep, bool early_exit)
    {
    unsigned int overlap_count = 0;
    unsigned int err_count = 0;

    m_exec_conf->msg->notice(10) << "HPMCMono count overlaps: " << timestep << std::endl;

    if (!m_past_first_run)
        {
        m_exec_conf->msg->error() << "count_overlaps only works after a run() command" << std::endl;
        throw std::runtime_error("Error communicating in count_overlaps");
        }

    // build an up to date AABB tree
    buildAABBTree();
    // update the image list
    updateImageList();

    if (this->m_prof) this->m_prof->push(this->m_exec_conf, "HPMC count overlaps");

    // access particle data and system box
    ArrayHandle<Scalar4> h_postype(m_pdata->getPositions(), access_location::host, access_mode::read);
    ArrayHandle<Scalar4> h_orientation(m_pdata->getOrientationArray(), access_location::host, access_mode::read);
    ArrayHandle<unsigned int> h_tag(m_pdata->getTags(), access_location::host, access_mode::read);

    // access parameters and interaction matrix
    ArrayHandle<unsigned int> h_overlaps(m_overlaps, access_location::host, access_mode::read);

    // Loop over all particles
    for (unsigned int i = 0; i < m_pdata->getN(); i++)
        {
        // read in the current position and orientation
        Scalar4 postype_i = h_postype.data[i];
        Scalar4 orientation_i = h_orientation.data[i];
        unsigned int typ_i = __scalar_as_int(postype_i.w);
        Shape shape_i(quat<Scalar>(orientation_i), m_params[typ_i]);
        vec3<Scalar> pos_i = vec3<Scalar>(postype_i);

        // Check particle against AABB tree for neighbors
        detail::AABB aabb_i_local = shape_i.getAABB(vec3<Scalar>(0,0,0));

        const unsigned int n_images = m_image_list.size();
        for (unsigned int cur_image = 0; cur_image < n_images; cur_image++)
            {
            vec3<Scalar> pos_i_image = pos_i + m_image_list[cur_image];
            detail::AABB aabb = aabb_i_local;
            aabb.translate(pos_i_image);

            // stackless search
            for (unsigned int cur_node_idx = 0; cur_node_idx < m_aabb_tree.getNumNodes(); cur_node_idx++)
                {
                if (detail::overlap(m_aabb_tree.getNodeAABB(cur_node_idx), aabb))
                    {
                    if (m_aabb_tree.isNodeLeaf(cur_node_idx))
                        {
                        for (unsigned int cur_p = 0; cur_p < m_aabb_tree.getNodeNumParticles(cur_node_idx); cur_p++)
                            {
                            // read in its position and orientation
                            unsigned int j = m_aabb_tree.getNodeParticle(cur_node_idx, cur_p);

                            // skip i==j in the 0 image
                            if (cur_image == 0 && i == j)
                                continue;

                            Scalar4 postype_j = h_postype.data[j];
                            Scalar4 orientation_j = h_orientation.data[j];

                            // put particles in coordinate system of particle i
                            vec3<Scalar> r_ij = vec3<Scalar>(postype_j) - pos_i_image;

                            unsigned int typ_j = __scalar_as_int(postype_j.w);
                            Shape shape_j(quat<Scalar>(orientation_j), m_params[typ_j]);

                            if (h_tag.data[i] <= h_tag.data[j]
                                && h_overlaps.data[m_overlap_idx(typ_i,typ_j)]
                                && check_circumsphere_overlap(r_ij, shape_i, shape_j)
                                && test_overlap(r_ij, shape_i, shape_j, err_count)
                                && test_overlap(-r_ij, shape_j, shape_i, err_count))
                                {
                                overlap_count++;
                                if (early_exit)
                                    {
                                    // exit early from loop over neighbor particles
                                    break;
                                    }
                                }
                            }
                        }
                    }
                else
                    {
                    // skip ahead
                    cur_node_idx += m_aabb_tree.getNodeSkip(cur_node_idx);
                    }

                if (overlap_count && early_exit)
                    {
                    break;
                    }
                } // end loop over AABB nodes

            if (overlap_count && early_exit)
                {
                break;
                }
            } // end loop over images

        if (overlap_count && early_exit)
            {
            break;
            }
        } // end loop over particles

    if (this->m_prof) this->m_prof->pop(this->m_exec_conf);

    #ifdef ENABLE_MPI
    if (this->m_pdata->getDomainDecomposition())
        {
        MPI_Allreduce(MPI_IN_PLACE, &overlap_count, 1, MPI_UNSIGNED, MPI_SUM, m_exec_conf->getMPICommunicator());
        if (early_exit && overlap_count > 1)
            overlap_count = 1;
        }
    #endif

    return overlap_count;
    }

template<class Shape>
float IntegratorHPMCMono<Shape>::computePatchEnergy(unsigned int timestep)
    {
    // sum up in double precision
    double energy = 0.0;

    // return if nothing to do
    if (!m_patch) return energy;

    m_exec_conf->msg->notice(10) << "HPMC compute patch energy: " << timestep << std::endl;

    if (!m_past_first_run)
        {
        m_exec_conf->msg->error() << "get_patch_energy only works after a run() command" << std::endl;
        throw std::runtime_error("Error communicating in count_overlaps");
        }

    // build an up to date AABB tree
    buildAABBTree();
    // update the image list
    updateImageList();

    if (this->m_prof) this->m_prof->push(this->m_exec_conf, "HPMC compute patch energy");

    // access particle data and system box
    ArrayHandle<Scalar4> h_postype(m_pdata->getPositions(), access_location::host, access_mode::read);
    ArrayHandle<Scalar4> h_orientation(m_pdata->getOrientationArray(), access_location::host, access_mode::read);
    ArrayHandle<Scalar> h_diameter(m_pdata->getDiameters(), access_location::host, access_mode::read);
    ArrayHandle<Scalar> h_charge(m_pdata->getCharges(), access_location::host, access_mode::read);
    ArrayHandle<unsigned int> h_tag(m_pdata->getTags(), access_location::host, access_mode::read);

    // access parameters and interaction matrix
    ArrayHandle<unsigned int> h_overlaps(m_overlaps, access_location::host, access_mode::read);

    // Loop over all particles
    #ifdef ENABLE_TBB
    energy = tbb::parallel_reduce(tbb::blocked_range<unsigned int>(0, m_pdata->getN()),
        0.0f,
        [&](const tbb::blocked_range<unsigned int>& r, float energy)->float {
        for (unsigned int i = r.begin(); i != r.end(); ++i)
    #else
    for (unsigned int i = 0; i < m_pdata->getN(); i++)
    #endif
        {
        // read in the current position and orientation
        Scalar4 postype_i = h_postype.data[i];
        Scalar4 orientation_i = h_orientation.data[i];
        unsigned int typ_i = __scalar_as_int(postype_i.w);
        Shape shape_i(quat<Scalar>(orientation_i), m_params[typ_i]);
        vec3<Scalar> pos_i = vec3<Scalar>(postype_i);

        Scalar d_i = h_diameter.data[i];
        Scalar charge_i = h_charge.data[i];

        // the cut-off
        float r_cut = m_patch->getRCut() + 0.5*m_patch->getAdditiveCutoff(typ_i);

        // subtract minimum AABB extent from search radius
        OverlapReal R_query = std::max(shape_i.getCircumsphereDiameter()/OverlapReal(2.0),
            r_cut-getMinCoreDiameter()/(OverlapReal)2.0);
        detail::AABB aabb_i_local = detail::AABB(vec3<Scalar>(0,0,0),R_query);

        const unsigned int n_images = m_image_list.size();
        for (unsigned int cur_image = 0; cur_image < n_images; cur_image++)
            {
            vec3<Scalar> pos_i_image = pos_i + m_image_list[cur_image];
            detail::AABB aabb = aabb_i_local;
            aabb.translate(pos_i_image);

            // stackless search
            for (unsigned int cur_node_idx = 0; cur_node_idx < m_aabb_tree.getNumNodes(); cur_node_idx++)
                {
                if (detail::overlap(m_aabb_tree.getNodeAABB(cur_node_idx), aabb))
                    {
                    if (m_aabb_tree.isNodeLeaf(cur_node_idx))
                        {
                        for (unsigned int cur_p = 0; cur_p < m_aabb_tree.getNodeNumParticles(cur_node_idx); cur_p++)
                            {
                            // read in its position and orientation
                            unsigned int j = m_aabb_tree.getNodeParticle(cur_node_idx, cur_p);

                            // skip i==j in the 0 image
                            if (cur_image == 0 && i == j)
                                continue;

                            Scalar4 postype_j = h_postype.data[j];
                            Scalar4 orientation_j = h_orientation.data[j];
                            Scalar d_j = h_diameter.data[j];
                            Scalar charge_j = h_charge.data[j];

                            // put particles in coordinate system of particle i
                            vec3<Scalar> r_ij = vec3<Scalar>(postype_j) - pos_i_image;

                            unsigned int typ_j = __scalar_as_int(postype_j.w);
                            Shape shape_j(quat<Scalar>(orientation_j), m_params[typ_j]);

                            // count unique pairs within range
                            Scalar rcut_ij = r_cut + 0.5*m_patch->getAdditiveCutoff(typ_j);

                            if (h_tag.data[i] <= h_tag.data[j] && dot(r_ij,r_ij) <= rcut_ij*rcut_ij)
                                {
                                energy += m_patch->energy(r_ij,
                                       typ_i,
                                       quat<float>(orientation_i),
                                       d_i,
                                       charge_i,
                                       typ_j,
                                       quat<float>(orientation_j),
                                       d_j,
                                       charge_j);
                                }
                            }
                        }
                    }
                else
                    {
                    // skip ahead
                    cur_node_idx += m_aabb_tree.getNodeSkip(cur_node_idx);
                    }

                } // end loop over AABB nodes
            } // end loop over images
        } // end loop over particles
    #ifdef ENABLE_TBB
    return energy;
    }, [](float x, float y)->float { return x+y; } );
    #endif

    if (this->m_prof) this->m_prof->pop(this->m_exec_conf);

    #ifdef ENABLE_MPI
    if (this->m_pdata->getDomainDecomposition())
        {
        MPI_Allreduce(MPI_IN_PLACE, &energy, 1, MPI_DOUBLE, MPI_SUM, m_exec_conf->getMPICommunicator());
        }
    #endif

    return energy;
    }


template <class Shape>
Scalar IntegratorHPMCMono<Shape>::getMaxCoreDiameter()
    {
    Scalar max_d(0.0);

    // access the type parameters
    ArrayHandle<Scalar> h_d(m_d, access_location::host, access_mode::read);

    // access interaction matrix
    ArrayHandle<unsigned int> h_overlaps(this->m_overlaps, access_location::host, access_mode::read);

    // for each type, create a temporary shape and return the maximum sum of diameter and move size
    for (unsigned int typ_i = 0; typ_i < this->m_pdata->getNTypes(); typ_i++)
        {
        Shape temp_i(quat<Scalar>(), m_params[typ_i]);

        for (unsigned int typ_j = 0; typ_j < this->m_pdata->getNTypes(); typ_j++)
            {
            Shape temp_j(quat<Scalar>(), m_params[typ_j]);

            // ignore non-interacting shapes
            if (h_overlaps.data[m_overlap_idx(typ_i,typ_j)])
                max_d = std::max(0.5*(temp_i.getCircumsphereDiameter()+temp_j.getCircumsphereDiameter()),max_d);
            }
        }
    return max_d;
    }

template <class Shape>
OverlapReal IntegratorHPMCMono<Shape>::getMinCoreDiameter()
    {
    // for each type, create a temporary shape and return the minimum diameter
    OverlapReal minD = OverlapReal(0.0);
    for (unsigned int typ = 0; typ < this->m_pdata->getNTypes(); typ++)
        {
        Shape temp(quat<Scalar>(), m_params[typ]);
        minD = std::min(minD, temp.getCircumsphereDiameter());
        }

    if (m_patch)
        {
        OverlapReal max_extent = 0.0;
        for (unsigned int typ =0; typ < this->m_pdata->getNTypes(); typ++)
            max_extent = std::max(max_extent, (OverlapReal) m_patch->getAdditiveCutoff(typ));
        minD = std::max((OverlapReal) 0.0, minD-max_extent);
        }

    return minD;
    }

template <class Shape>
void IntegratorHPMCMono<Shape>::setParam(unsigned int typ,  const param_type& param)
    {
    // validate input
    if (typ >= this->m_pdata->getNTypes())
        {
        this->m_exec_conf->msg->error() << "integrate.mode_hpmc_?." << /*evaluator::getName() <<*/ ": Trying to set pair params for a non existent type! "
                  << typ << std::endl;
        throw std::runtime_error("Error setting parameters in IntegratorHPMCMono");
        }

    // need to scope this because updateCellWidth will access it
        {
        // update the parameter for this type
        m_exec_conf->msg->notice(7) << "setParam : " << typ << std::endl;
        m_params[typ] = param;
        }

    updateCellWidth();
    }

template <class Shape>
void IntegratorHPMCMono<Shape>::setOverlapChecks(unsigned int typi, unsigned int typj, bool check_overlaps)
    {
    // validate input
    if (typi >= this->m_pdata->getNTypes())
        {
        this->m_exec_conf->msg->error() << "integrate.mode_hpmc_?." << /*evaluator::getName() <<*/ ": Trying to set interaction matrix for a non existent type! "
                  << typi << std::endl;
        throw std::runtime_error("Error setting interaction matrix in IntegratorHPMCMono");
        }

    if (typj >= this->m_pdata->getNTypes())
        {
        this->m_exec_conf->msg->error() << "integrate.mode_hpmc_?." << /*evaluator::getName() <<*/ ": Trying to set interaction matrix for a non existent type! "
                  << typj << std::endl;
        throw std::runtime_error("Error setting interaction matrix in IntegratorHPMCMono");
        }

    // update the parameter for this type
    m_exec_conf->msg->notice(7) << "setOverlapChecks : " << typi << " " << typj << " " << check_overlaps << std::endl;
    ArrayHandle<unsigned int> h_overlaps(m_overlaps, access_location::host, access_mode::readwrite);
    h_overlaps.data[m_overlap_idx(typi,typj)] = check_overlaps;
    h_overlaps.data[m_overlap_idx(typj,typi)] = check_overlaps;

    m_image_list_valid = false;
    }

//! Calculate a list of box images within interaction range of the simulation box, innermost first
template <class Shape>
inline const std::vector<vec3<Scalar> >& IntegratorHPMCMono<Shape>::updateImageList()
    {
    // cancel if the image list is up to date
    if (m_image_list_valid)
        return m_image_list;

    // triclinic boxes have 4 linearly independent body diagonals
    // box_circumsphere = max(body_diagonals)
    // range = getMaxCoreDiameter() + box_circumsphere
    // while still adding images, examine successively larger blocks of images, checking the outermost against range

    if (m_prof) m_prof->push(m_exec_conf, "HPMC image list");

    unsigned int ndim = m_sysdef->getNDimensions();

    m_image_list_valid = true;
    m_image_list_is_initialized = true;
    m_image_list.clear();
    m_image_hkl.clear();
    m_image_list_rebuilds++;

    // Get box vectors
    const BoxDim& box = m_pdata->getGlobalBox();
    vec3<Scalar> e1 = vec3<Scalar>(box.getLatticeVector(0));
    vec3<Scalar> e2 = vec3<Scalar>(box.getLatticeVector(1));
    // 2D simulations don't necessarily have a zero-size z-dimension, but it is convenient for us if we assume one.
    vec3<Scalar> e3(0,0,0);
    if (ndim == 3)
        e3 = vec3<Scalar>(box.getLatticeVector(2));

    // Maximum interaction range is the sum of the system box circumsphere diameter and the max particle circumsphere diameter and move distance
    Scalar range = 0.0f;
    // Try four linearly independent body diagonals and find the longest
    vec3<Scalar> body_diagonal;
    body_diagonal = e1 - e2 - e3;
    range = detail::max(range, dot(body_diagonal, body_diagonal));
    body_diagonal = e1 - e2 + e3;
    range = detail::max(range, dot(body_diagonal, body_diagonal));
    body_diagonal = e1 + e2 - e3;
    range = detail::max(range, dot(body_diagonal, body_diagonal));
    body_diagonal = e1 + e2 + e3;
    range = detail::max(range, dot(body_diagonal, body_diagonal));
    range = fast::sqrt(range);

    Scalar max_trans_d_and_diam(0.0);
        {
        // access the type parameters
        ArrayHandle<Scalar> h_d(m_d, access_location::host, access_mode::read);

        // access interaction matrix
        ArrayHandle<unsigned int> h_overlaps(this->m_overlaps, access_location::host, access_mode::read);

        // for each type, create a temporary shape and return the maximum sum of diameter and move size
        for (unsigned int typ_i = 0; typ_i < this->m_pdata->getNTypes(); typ_i++)
            {
            Shape temp_i(quat<Scalar>(), m_params[typ_i]);

            Scalar r_cut_patch_i(0.0);
            if (m_patch)
                r_cut_patch_i = (Scalar)m_patch->getRCut() + 0.5*m_patch->getAdditiveCutoff(typ_i);

            Scalar range_i(0.0);
            for (unsigned int typ_j = 0; typ_j < this->m_pdata->getNTypes(); typ_j++)
                {
                Scalar r_cut_patch_ij(0.0);
                if (m_patch)
                    r_cut_patch_ij = r_cut_patch_i + 0.5*m_patch->getAdditiveCutoff(typ_j);

                Shape temp_j(quat<Scalar>(), m_params[typ_j]);
                Scalar r_cut_shape(0.0);
                if (h_overlaps.data[m_overlap_idx(typ_i,typ_j)])
                    r_cut_shape = 0.5*(temp_i.getCircumsphereDiameter()+temp_j.getCircumsphereDiameter());
                Scalar range_ij = detail::max(r_cut_shape,r_cut_patch_ij);
                range_i = detail::max(range_i,range_ij);
                }
            max_trans_d_and_diam = detail::max(max_trans_d_and_diam, range_i+Scalar(m_nselect)*h_d.data[typ_i]);
            }
        }

    range += max_trans_d_and_diam;

    // add any extra requested width
    range += m_extra_image_width;

    Scalar range_sq = range*range;

    // initialize loop
    int3 hkl;
    bool added_images = true;
    int hkl_max = 0;
    const int crazybig = 30;
    while (added_images == true)
        {
        added_images = false;

        int x_max = hkl_max;
        int y_max = hkl_max;
        int z_max = 0;
        if (ndim == 3)
            z_max = hkl_max;

        #ifdef ENABLE_MPI
        if (m_pdata->getDomainDecomposition())
            {
            Index3D di = m_pdata->getDomainDecomposition()->getDomainIndexer();
            if (di.getW() > 1) x_max = 0;
            if (di.getH() > 1) y_max = 0;
            if (di.getD() > 1) z_max = 0;
            }
        #endif

        // for h in -hkl_max..hkl_max
        //  for k in -hkl_max..hkl_max
        //   for l in -hkl_max..hkl_max
        //    check if exterior to box of images: if abs(h) == hkl_max || abs(k) == hkl_max || abs(l) == hkl_max
        //     if abs(h*e1 + k*e2 + l*e3) <= range; then image_list.push_back(hkl) && added_cells = true;
        for (hkl.x = -x_max; hkl.x <= x_max; hkl.x++)
            {
            for (hkl.y = -y_max; hkl.y <= y_max; hkl.y++)
                {
                for (hkl.z = -z_max; hkl.z <= z_max; hkl.z++)
                    {
                    // Note that the logic of the following line needs to work in 2 and 3 dimensions
                    if (abs(hkl.x) == hkl_max || abs(hkl.y) == hkl_max || abs(hkl.z) == hkl_max)
                        {
                        vec3<Scalar> r = Scalar(hkl.x) * e1 + Scalar(hkl.y) * e2 + Scalar(hkl.z) * e3;
                        // include primary image so we can do checks in in one loop
                        if (dot(r,r) <= range_sq)
                            {
                            vec3<Scalar> img = (Scalar)hkl.x*e1+(Scalar)hkl.y*e2+(Scalar)hkl.z*e3;
                            m_image_list.push_back(img);
                            m_image_hkl.push_back(make_int3(hkl.x, hkl.y, hkl.z));
                            added_images = true;
                            }
                        }
                    }
                }
            }
        if (!m_hkl_max_warning_issued && hkl_max > crazybig)
            {
            m_hkl_max_warning_issued = true;
            m_exec_conf->msg->warning() << "Exceeded sanity limit for image list, generated out to " << hkl_max
                                     << " lattice vectors. Logic error?" << std::endl
                                     << "This message will not be repeated." << std::endl;

            break;
            }

        hkl_max++;
        }

    // cout << "built image list" << std::endl;
    // for (unsigned int i = 0; i < m_image_list.size(); i++)
    //     cout << m_image_list[i].x << " " << m_image_list[i].y << " " << m_image_list[i].z << std::endl;
    // cout << std::endl;

    // warn the user if more than one image in each direction is activated
    unsigned int img_warning = 9;
    if (ndim == 3)
        {
        img_warning = 27;
        }
    if (!m_image_list_warning_issued && m_image_list.size() > img_warning)
        {
        m_image_list_warning_issued = true;
        m_exec_conf->msg->warning() << "Box size is too small or move size is too large for the minimum image convention." << std::endl
                                    << "Testing " << m_image_list.size() << " images per trial move, performance may slow." << std::endl
                                    << "This message will not be repeated." << std::endl;
        }

    m_exec_conf->msg->notice(8) << "Updated image list: " << m_image_list.size() << " images" << std::endl;
    if (m_prof) m_prof->pop();

    return m_image_list;
    }

template <class Shape>
void IntegratorHPMCMono<Shape>::updateCellWidth()
    {
    this->m_nominal_width = this->getMaxCoreDiameter();

    Scalar max_d(0.0);

    for (unsigned int type = 0; type < this->m_pdata->getNTypes(); ++type)
        {
        if (m_fugacity[type] != Scalar(0.0))
            {
            // add range of depletion interaction
            quat<Scalar> o;
            Shape tmp(o, this->m_params[type]);
            max_d = std::max(max_d, (Scalar) tmp.getCircumsphereDiameter());
            }
        }

    // extend the image list by the depletant diameter, since we're querying
    // AABBs that are larger than the shape diameters themselves
    this->m_extra_image_width = m_quermass ? 2.0*m_sweep_radius : max_d;

    this->m_nominal_width += this->m_extra_image_width;

    // Account for patch width
    if (this->m_patch)
        {
        Scalar max_extent = 0.0;
        for (unsigned int typ = 0; typ < this->m_pdata->getNTypes(); typ++)
            {
            max_extent = std::max(max_extent, this->m_patch->getAdditiveCutoff(typ));
            }

        this->m_nominal_width = std::max(this->m_nominal_width, this->m_patch->getRCut() + max_extent);
        }
    this->m_image_list_valid = false;
    this->m_aabb_tree_invalid = true;

    this->m_exec_conf->msg->notice(5) << "IntegratorHPMCMono: updating nominal width to " << this->m_nominal_width << std::endl;
    }

template <class Shape>
void IntegratorHPMCMono<Shape>::growAABBList(unsigned int N)
    {
    if (N > m_aabbs_capacity)
        {
        m_aabbs_capacity = N;
        if (m_aabbs != NULL)
            free(m_aabbs);

        int retval = posix_memalign((void**)&m_aabbs, 32, N*sizeof(detail::AABB));
        if (retval != 0)
            {
            m_exec_conf->msg->errorAllRanks() << "Error allocating aligned memory" << std::endl;
            throw std::runtime_error("Error allocating AABB memory");
            }
        }
    }


/*! Call any time an up to date AABB tree is needed. IntegratorHPMCMono internally tracks whether
    the tree needs to be rebuilt or if the current tree can be used.

    buildAABBTree() relies on the member variable m_aabb_tree_invalid to work correctly. Any time particles
    are moved (and not updated with m_aabb_tree->update()) or the particle list changes order, m_aabb_tree_invalid
    needs to be set to true. Then buildAABBTree() will know to rebuild the tree from scratch on the next call. Typically
    this is on the next timestep. But in some cases (i.e. NPT), the tree may need to be rebuilt several times in a
    single step because of box volume moves.

    Subclasses that override update() or other methods must be user to set m_aabb_tree_invalid appropriately, or
    erroneous simulations will result.

    \returns A reference to the tree.
*/
template <class Shape>
const detail::AABBTree& IntegratorHPMCMono<Shape>::buildAABBTree()
    {
    if (m_aabb_tree_invalid)
        {
        m_exec_conf->msg->notice(8) << "Building AABB tree: " << m_pdata->getN() << " ptls " << m_pdata->getNGhosts() << " ghosts" << std::endl;
        if (this->m_prof) this->m_prof->push(this->m_exec_conf, "AABB tree build");
        // build the AABB tree
            {
            ArrayHandle<Scalar4> h_postype(m_pdata->getPositions(), access_location::host, access_mode::read);
            ArrayHandle<Scalar4> h_orientation(m_pdata->getOrientationArray(), access_location::host, access_mode::read);

            // grow the AABB list to the needed size
            unsigned int n_aabb = m_pdata->getN()+m_pdata->getNGhosts();
            if (n_aabb > 0)
                {
                growAABBList(n_aabb);
                for (unsigned int cur_particle = 0; cur_particle < n_aabb; cur_particle++)
                    {
                    unsigned int i = cur_particle;
                    unsigned int typ_i = __scalar_as_int(h_postype.data[i].w);
                    Shape shape(quat<Scalar>(h_orientation.data[i]), m_params[typ_i]);

                    if (!this->m_patch)
                        m_aabbs[i] = shape.getAABB(vec3<Scalar>(h_postype.data[i]));
                    else
                        {
                        Scalar radius = std::max(0.5*shape.getCircumsphereDiameter(),
                            0.5*this->m_patch->getAdditiveCutoff(typ_i));
                        m_aabbs[i] = detail::AABB(vec3<Scalar>(h_postype.data[i]), radius);
                        }
                    }
                m_aabb_tree.buildTree(m_aabbs, n_aabb);
                }
            }

        if (this->m_prof) this->m_prof->pop(this->m_exec_conf);
        }

    m_aabb_tree_invalid = false;
    return m_aabb_tree;
    }

/*! Call to reduce the m_d values down to safe levels for the bvh tree + small box limitations. That code path
    will not work if particles can wander more than one image in a time step.

    In MPI simulations, they may not move more than half a local box length.
*/
template <class Shape>
void IntegratorHPMCMono<Shape>::limitMoveDistances()
    {
    Scalar3 npd_global = m_pdata->getGlobalBox().getNearestPlaneDistance();
    Scalar min_npd = detail::min(npd_global.x, npd_global.y);
    if (this->m_sysdef->getNDimensions() == 3)
        {
        min_npd = detail::min(min_npd, npd_global.z);
        }

    ArrayHandle<Scalar> h_d(m_d, access_location::host, access_mode::readwrite);
    for (unsigned int typ = 0; typ < this->m_pdata->getNTypes(); typ++)
        {
        if (m_nselect * h_d.data[typ] > min_npd)
            {
            h_d.data[typ] = min_npd / Scalar(m_nselect);
            m_exec_conf->msg->warning() << "Move distance or nselect too big, reducing move distance to "
                                        << h_d.data[typ] << " for type " << m_pdata->getNameByType(typ) << std::endl;
            m_image_list_valid = false;
            }
        // Sanity check should be performed in code where parameters can be adjusted.
        if (h_d.data[typ] < Scalar(0.0))
            {
            m_exec_conf->msg->warning() << "Move distance has become negative for type " << m_pdata->getNameByType(typ)
                                        << ". This should never happen. Please file a bug report." << std::endl;
            h_d.data[typ] = Scalar(0.0);
            }
        }
    }

/*! Function for finding all overlaps in a system by particle tag. returns an unraveled form of an NxN matrix
 * with true/false indicating the overlap status of the ith and jth particle
 */
template <class Shape>
std::vector<bool> IntegratorHPMCMono<Shape>::mapOverlaps()
    {
    #ifdef ENABLE_MPI
    if (m_pdata->getDomainDecomposition())
        {
        m_exec_conf->msg->error() << "map_overlaps does not support MPI parallel jobs" << std::endl;
        throw std::runtime_error("map_overlaps does not support MPI parallel jobs");
        }
    #endif

    unsigned int N = m_pdata->getN();

    std::vector<bool> overlap_map(N*N, false);

    m_exec_conf->msg->notice(10) << "HPMC overlap mapping" << std::endl;

    unsigned int err_count = 0;

    // build an up to date AABB tree
    buildAABBTree();
    // update the image list
    updateImageList();

    // access particle data and system box
    ArrayHandle<Scalar4> h_postype(m_pdata->getPositions(), access_location::host, access_mode::read);
    ArrayHandle<Scalar4> h_orientation(m_pdata->getOrientationArray(), access_location::host, access_mode::read);
    ArrayHandle<unsigned int> h_tag(m_pdata->getTags(), access_location::host, access_mode::read);

    // Loop over all particles
    for (unsigned int i = 0; i < N; i++)
        {
        // read in the current position and orientation
        Scalar4 postype_i = h_postype.data[i];
        Scalar4 orientation_i = h_orientation.data[i];
        Shape shape_i(quat<Scalar>(orientation_i), m_params[__scalar_as_int(postype_i.w)]);
        vec3<Scalar> pos_i = vec3<Scalar>(postype_i);

        // Check particle against AABB tree for neighbors
        detail::AABB aabb_i_local = shape_i.getAABB(vec3<Scalar>(0,0,0));

        const unsigned int n_images = m_image_list.size();
        for (unsigned int cur_image = 0; cur_image < n_images; cur_image++)
            {
            vec3<Scalar> pos_i_image = pos_i + m_image_list[cur_image];
            detail::AABB aabb = aabb_i_local;
            aabb.translate(pos_i_image);

            // stackless search
            for (unsigned int cur_node_idx = 0; cur_node_idx < m_aabb_tree.getNumNodes(); cur_node_idx++)
                {
                if (detail::overlap(m_aabb_tree.getNodeAABB(cur_node_idx), aabb))
                    {
                    if (m_aabb_tree.isNodeLeaf(cur_node_idx))
                        {
                        for (unsigned int cur_p = 0; cur_p < m_aabb_tree.getNodeNumParticles(cur_node_idx); cur_p++)
                            {
                            // read in its position and orientation
                            unsigned int j = m_aabb_tree.getNodeParticle(cur_node_idx, cur_p);

                            // skip i==j in the 0 image
                            if (cur_image == 0 && i == j)
                                {
                                continue;
                                }

                            Scalar4 postype_j = h_postype.data[j];
                            Scalar4 orientation_j = h_orientation.data[j];

                            // put particles in coordinate system of particle i
                            vec3<Scalar> r_ij = vec3<Scalar>(postype_j) - pos_i_image;

                            Shape shape_j(quat<Scalar>(orientation_j), m_params[__scalar_as_int(postype_j.w)]);

                            if (h_tag.data[i] <= h_tag.data[j]
                                && check_circumsphere_overlap(r_ij, shape_i, shape_j)
                                && test_overlap(r_ij, shape_i, shape_j, err_count)
                                && test_overlap(-r_ij, shape_j, shape_i, err_count))
                                {
                                overlap_map[h_tag.data[j]+N*h_tag.data[i]] = true;
                                }
                            }
                        }
                    }
                else
                    {
                    // skip ahead
                    cur_node_idx += m_aabb_tree.getNodeSkip(cur_node_idx);
                    }
                } // end loop over AABB nodes
            } // end loop over images
        } // end loop over particles
    return overlap_map;
    }

/*! Function for returning a python list of all overlaps in a system by particle
  tag. returns an unraveled form of an NxN matrix with true/false indicating
  the overlap status of the ith and jth particle
 */
template <class Shape>
pybind11::list IntegratorHPMCMono<Shape>::PyMapOverlaps()
    {
    std::vector<bool> v = IntegratorHPMCMono<Shape>::mapOverlaps();
    pybind11::list overlap_map;
    // for( unsigned int i = 0; i < sizeof(v)/sizeof(v[0]); i++ )
    for (auto i: v)
        {
        overlap_map.append(pybind11::cast<bool>(i));
        }
    return overlap_map;
    }

template <class Shape>
void IntegratorHPMCMono<Shape>::connectGSDStateSignal(
                                                    std::shared_ptr<GSDDumpWriter> writer,
                                                    std::string name)
    {
    typedef hoomd::detail::SharedSignalSlot<int(gsd_handle&)> SlotType;
    auto func = std::bind(&IntegratorHPMCMono<Shape>::slotWriteGSDState, this, std::placeholders::_1, name);
    std::shared_ptr<hoomd::detail::SignalSlot> pslot( new SlotType(writer->getWriteSignal(), func));
    addSlot(pslot);
    }

template <class Shape>
void IntegratorHPMCMono<Shape>::connectGSDShapeSpec(std::shared_ptr<GSDDumpWriter> writer)
    {
    typedef hoomd::detail::SharedSignalSlot<int(gsd_handle&)> SlotType;
    auto func = std::bind(&IntegratorHPMCMono<Shape>::slotWriteGSDShapeSpec, this, std::placeholders::_1);
    std::shared_ptr<hoomd::detail::SignalSlot> pslot( new SlotType(writer->getWriteSignal(), func));
    addSlot(pslot);
    }

template <class Shape>
int IntegratorHPMCMono<Shape>::slotWriteGSDState( gsd_handle& handle, std::string name ) const
    {
    m_exec_conf->msg->notice(10) << "IntegratorHPMCMono writing to GSD File to name: "<< name << std::endl;
    int retval = 0;
    // create schema helpers
    #ifdef ENABLE_MPI
    bool mpi=(bool)m_pdata->getDomainDecomposition();
    #else
    bool mpi=false;
    #endif
    gsd_schema_hpmc schema(m_exec_conf, mpi);
    gsd_shape_schema<typename Shape::param_type> schema_shape(m_exec_conf, mpi);

    // access parameters
    ArrayHandle<Scalar> h_d(m_d, access_location::host, access_mode::read);
    ArrayHandle<Scalar> h_a(m_a, access_location::host, access_mode::read);
    schema.write(handle, "state/hpmc/integrate/d", m_pdata->getNTypes(), h_d.data, GSD_TYPE_DOUBLE);
    if(m_hasOrientation)
        {
        schema.write(handle, "state/hpmc/integrate/a", m_pdata->getNTypes(), h_a.data, GSD_TYPE_DOUBLE);
        }
    retval |= schema_shape.write(handle, name, m_pdata->getNTypes(), m_params);

    return retval;
    }

template <class Shape>
int IntegratorHPMCMono<Shape>::slotWriteGSDShapeSpec(gsd_handle& handle) const
    {
    GSDShapeSpecWriter shapespec(m_exec_conf);
    m_exec_conf->msg->notice(10) << "IntegratorHPMCMono writing to GSD File to name: " << shapespec.getName() << std::endl;
    int retval = shapespec.write(handle, this->getTypeShapeMapping(m_params));
    return retval;
    }

template <class Shape>
bool IntegratorHPMCMono<Shape>::restoreStateGSD( std::shared_ptr<GSDReader> reader, std::string name)
    {
    bool success = true;
    m_exec_conf->msg->notice(10) << "IntegratorHPMCMono from GSD File to name: "<< name << std::endl;
    uint64_t frame = reader->getFrame();
    // create schemas
    #ifdef ENABLE_MPI
    bool mpi=(bool)m_pdata->getDomainDecomposition();
    #else
    bool mpi=false;
    #endif
    gsd_schema_hpmc schema(m_exec_conf, mpi);
    gsd_shape_schema<typename Shape::param_type> schema_shape(m_exec_conf, mpi);

    ArrayHandle<Scalar> h_d(m_d, access_location::host, access_mode::readwrite);
    ArrayHandle<Scalar> h_a(m_a, access_location::host, access_mode::readwrite);
    schema.read(reader, frame, "state/hpmc/integrate/d", m_pdata->getNTypes(), h_d.data, GSD_TYPE_DOUBLE);
    if(m_hasOrientation)
        {
        schema.read(reader, frame, "state/hpmc/integrate/a", m_pdata->getNTypes(), h_a.data, GSD_TYPE_DOUBLE);
        }
    schema_shape.read(reader, frame, name, m_pdata->getNTypes(), m_params);
    return success;
    }

template<class Shape>
bool IntegratorHPMCMono<Shape>::py_test_overlap(unsigned int type_i, unsigned int type_j,
    pybind11::list rij, pybind11::list qi, pybind11::list qj,
    bool use_images, bool exclude_self)
    {
    if (len(rij) != 3)
        throw std::runtime_error("rij needs to be a 3d vector.\n");
    if (len(qi) != 4 || len(qj) != 4)
        throw std::runtime_error("qi and qj need to be quaternions.\n");

    assert(type_i <= m_pdata->getNTypes());
    assert(type_j <= m_pdata->getNTypes());

    vec3<Scalar> dr(pybind11::cast<Scalar>(rij[0]), pybind11::cast<Scalar>(rij[1]), pybind11::cast<Scalar>(rij[2]));
    quat<Scalar> quat_i(pybind11::cast<Scalar>(qi[0]),
        vec3<Scalar>(pybind11::cast<Scalar>(qi[1]), pybind11::cast<Scalar>(qi[2]), pybind11::cast<Scalar>(qi[3])));
    quat<Scalar> quat_j(pybind11::cast<Scalar>(qj[0]),
        vec3<Scalar>(pybind11::cast<Scalar>(qj[1]), pybind11::cast<Scalar>(qj[2]), pybind11::cast<Scalar>(qj[3])));

    Shape shape_i(quat_i, m_params[type_i]);
    Shape shape_j(quat_j, m_params[type_j]);

    unsigned int err = 0;
    bool overlap = false;
    if (use_images)
        {
        #ifdef ENABLE_MPI
        if (m_pdata->getDomainDecomposition())
            {
            this->m_exec_conf->msg->error() << "test_overlap does not support MPI parallel jobs with use_images=True" << std::endl;
            throw std::runtime_error("test_overlap does not support MPI parallel jobs");
            }
        #endif

        updateImageList();

        const unsigned int n_images = m_image_list.size();
        for (unsigned int cur_image = 0; cur_image < n_images; cur_image++)
            {
            if (exclude_self && cur_image == 0)
                continue;

            if (check_circumsphere_overlap(dr + m_image_list[cur_image], shape_i, shape_j) &&
                test_overlap(dr + m_image_list[cur_image], shape_i, shape_j, err))
                overlap = true;
            }
        }
    else
        {
        overlap = check_circumsphere_overlap(dr, shape_i, shape_j) && test_overlap(dr, shape_i, shape_j, err);
        }

    if (err)
        m_exec_conf->msg->warning() << "test_overlap() reports an error due to finite numerical precision." << std::endl;

    return overlap;
    }

/*! \param i The particle id in the list
    \param pos_i Particle position being tested
    \param shape_i Particle shape (including orientation) being tested
    \param typ_i Type of the particle being tested
    \param h_postype Pointer to GPUArray containing particle positions
    \param h_orientation Pointer to GPUArray containing particle orientations
    \param h_overlaps Pointer to GPUArray containing interaction matrix
    \param hpmc_counters_t&  Pointer to current counters
    \param hpmc_implicit_counters_t&  Pointer to current implicit counters
    \param rng_depletants The RNG used within this algorithm
    \param rng_i The RNG used for evaluating the Metropolis criterion

    In order to determine whether or not moves are accepted, particle positions are checked against a randomly generated set of depletant positions.

    NOTE: To avoid numerous acquires and releases of GPUArrays, data pointers are passed directly into this const function.
    */
#ifndef ENABLE_TBB
template<class Shape>
inline bool IntegratorHPMCMono<Shape>::checkDepletantOverlap(unsigned int i, vec3<Scalar> pos_i,
    Shape shape_i, unsigned int typ_i, Scalar4 *h_postype, Scalar4 *h_orientation, unsigned int *h_overlaps,
    hpmc_counters_t& counters, hpmc_implicit_counters_t *implicit_counters, hoomd::RandomGenerator& rng_depletants)
#else
template<class Shape>
inline bool IntegratorHPMCMono<Shape>::checkDepletantOverlap(unsigned int i, vec3<Scalar> pos_i,
    Shape shape_i, unsigned int typ_i, Scalar4 *h_postype, Scalar4 *h_orientation, unsigned int *h_overlaps,
    hpmc_counters_t& counters, hpmc_implicit_counters_t *implicit_counters,
    tbb::enumerable_thread_specific< hoomd::RandomGenerator >& rng_depletants_parallel)
#endif
    {
    bool accept = true;

    const unsigned int n_images = this->m_image_list.size();
    unsigned int ndim = this->m_sysdef->getNDimensions();

    Shape shape_old(quat<Scalar>(h_orientation[i]), this->m_params[typ_i]);
    detail::AABB aabb_i_local = shape_i.getAABB(vec3<Scalar>(0,0,0));
    detail::AABB aabb_i_local_old = shape_old.getAABB(vec3<Scalar>(0,0,0));

    #ifdef ENABLE_TBB
    std::vector< tbb::enumerable_thread_specific<hpmc_implicit_counters_t> > thread_implicit_counters(this->m_pdata->getNTypes());
    tbb::enumerable_thread_specific<hpmc_counters_t> thread_counters;
    #endif

    #ifdef ENABLE_TBB
    try {
    #endif
    for (unsigned int type = 0; type < this->m_pdata->getNTypes(); ++type)
        {
        if (m_fugacity[type] == 0.0 || (!h_overlaps[this->m_overlap_idx(type, typ_i)] && !m_quermass))
            continue;

        std::vector<unsigned int> intersect_i;
        std::vector<unsigned int> image_i;
        std::vector<detail::AABB> aabbs_i;

        if (accept && m_fugacity[type] > 0.0)
            {
            // find neighbors whose circumspheres overlap particle i's circumsphere in the old configuration
            // Here, circumsphere refers to the sphere around the depletant-excluded volume

            Shape tmp(quat<Scalar>(), this->m_params[type]);
            Scalar d_dep = tmp.getCircumsphereDiameter();

            Scalar range = m_quermass ? Scalar(2.0)*m_sweep_radius : d_dep;

            // get old AABB and extend
            vec3<Scalar> lower = aabb_i_local_old.getLower();
            vec3<Scalar> upper = aabb_i_local_old.getUpper();
            lower.x -= range; lower.y -= range; lower.z -= range;
            upper.x += range; upper.y += range; upper.z += range;
            detail::AABB aabb_local = detail::AABB(lower,upper);

            vec3<Scalar> pos_i_old(h_postype[i]);

            // All image boxes (including the primary)
            for (unsigned int cur_image = 0; cur_image < n_images; cur_image++)
                {
                vec3<Scalar> pos_i_old_image = pos_i_old + this->m_image_list[cur_image];
                detail::AABB aabb = aabb_local;
                aabb.translate(pos_i_old_image);

                // stackless search
                for (unsigned int cur_node_idx = 0; cur_node_idx < this->m_aabb_tree.getNumNodes(); cur_node_idx++)
                    {
                    if (detail::overlap(this->m_aabb_tree.getNodeAABB(cur_node_idx), aabb))
                        {
                        if (this->m_aabb_tree.isNodeLeaf(cur_node_idx))
                            {
                            for (unsigned int cur_p = 0; cur_p < this->m_aabb_tree.getNodeNumParticles(cur_node_idx); cur_p++)
                                {
                                // read in its position and orientation
                                unsigned int j = this->m_aabb_tree.getNodeParticle(cur_node_idx, cur_p);

                                if (i == j && cur_image == 0) continue;

                                // load the old position and orientation of the j particle
                                Scalar4 postype_j = h_postype[j];
                                vec3<Scalar> pos_j(postype_j);
                                vec3<Scalar> r_ij = pos_j - pos_i_old_image;

                                unsigned int typ_j = __scalar_as_int(postype_j.w);
                                Shape shape_j(quat<Scalar>(), this->m_params[typ_j]);
                                if (shape_j.hasOrientation())
                                    shape_j.orientation = quat<Scalar>(h_orientation[j]);

                                detail::AABB aabb_j = shape_j.getAABB(pos_j);

                                // check AABB overlap
                                bool overlap_excluded = detail::overlap(aabb, aabb_j);

                                // currently ignore overlap flags with quermass==true
                                overlap_excluded = overlap_excluded && (m_quermass || h_overlaps[this->m_overlap_idx(type,typ_j)]);

                                if (Shape::supportsSweepRadius() && overlap_excluded)
                                    {
                                    // do i and j overlap with their excluded volumes in the old configuration?
                                    #ifdef ENABLE_TBB
                                    thread_counters.local().overlap_checks++;
                                    #else
                                    counters.overlap_checks++;
                                    #endif

                                    unsigned int err = 0;
                                    Scalar sweep_radius = m_quermass ? m_sweep_radius : Scalar(0.5)*tmp.getCircumsphereDiameter();
                                    overlap_excluded = test_overlap(r_ij, shape_old, shape_j, err, sweep_radius, sweep_radius);

                                    if (err)
                                    #ifdef ENABLE_TBB
                                        thread_counters.local().overlap_err_count++;
                                    #else
                                        counters.overlap_err_count++;
                                    #endif
                                    }
                                if (overlap_excluded)
                                    {
                                    intersect_i.push_back(j);
                                    image_i.push_back(cur_image);

                                    // cache the translated AABB of particle j. If i's image is cur_image, then j's
                                    // image is the negative of that (and we use i's untranslated position below)
                                    aabb_j.translate(-this->m_image_list[cur_image]);
                                    aabbs_i.push_back(aabb_j);
                                    }
                                }
                            }
                        }
                    else
                        {
                        // skip ahead
                        cur_node_idx += this->m_aabb_tree.getNodeSkip(cur_node_idx);
                        }
                    }  // end loop over AABB nodes
                } // end loop over images

            // now, we have a list of intersecting spheres, sample in the union of intersection volumes
            // we sample from their union by checking if any generated position falls in the intersection
            // of their AABBs, only accepting it if it was generated from neighbor j_min

            // world AABB of particle i
            detail::AABB aabb_i_old = aabb_i_local_old;
            aabb_i_old.translate(pos_i_old);

            // extend AABB i by sweep radius
            range = Scalar(0.5)*d_dep+m_sweep_radius;
            vec3<Scalar> lower_i = aabb_i_old.getLower();
            vec3<Scalar> upper_i = aabb_i_old.getUpper();
            lower_i.x -= range; lower_i.y -= range; lower_i.z -= range;
            upper_i.x += range; upper_i.y += range; upper_i.z += range;

            // for every pairwise intersection
            #ifdef ENABLE_TBB
            tbb::parallel_for(tbb::blocked_range<unsigned int>(0, (unsigned int)intersect_i.size()),
                [=, &intersect_i, &image_i, &aabbs_i,
                    &accept, &rng_depletants_parallel,
                    &thread_counters, &thread_implicit_counters](const tbb::blocked_range<unsigned int>& s) {
            for (unsigned int k = s.begin(); k != s.end(); ++k)
            #else
            for (unsigned int k = 0; k < intersect_i.size(); ++k)
            #endif
                {
                // world AABB of shape j, in image of i
                detail::AABB aabb_j = aabbs_i[k];

                // extend AABB j by sweep radius
                vec3<Scalar> lower_j = aabb_j.getLower();
                vec3<Scalar> upper_j = aabb_j.getUpper();
                lower_j.x -= range; lower_j.y -= range; lower_j.z -= range;
                upper_j.x += range; upper_j.y += range; upper_j.z += range;

                // we already know the AABBs are overlapping, compute their intersection
                vec3<Scalar> intersect_lower, intersect_upper;
                intersect_lower.x = std::max(lower_i.x, lower_j.x);
                intersect_lower.y = std::max(lower_i.y, lower_j.y);
                intersect_lower.z = std::max(lower_i.z, lower_j.z);
                intersect_upper.x = std::min(upper_i.x, upper_j.x);
                intersect_upper.y = std::min(upper_i.y, upper_j.y);
                intersect_upper.z = std::min(upper_i.z, upper_j.z);

                detail::AABB aabb_intersect(intersect_lower, intersect_upper);

                // intersection AABB volume
                Scalar V =  (intersect_upper.x-intersect_lower.x)*(intersect_upper.y-intersect_lower.y);
                if(ndim == 3)
                    V *= intersect_upper.z-intersect_lower.z;

                // chooose the number of depletants in the intersection volume
                hoomd::PoissonDistribution<Scalar> poisson(m_fugacity[type]*V);
                #ifdef ENABLE_TBB
                hoomd::RandomGenerator& my_rng = rng_depletants_parallel.local();
                #else
                hoomd::RandomGenerator& my_rng = rng_depletants;
                #endif

                unsigned int n = poisson(my_rng);

                // for every depletant
                #ifdef ENABLE_TBB
                tbb::parallel_for(tbb::blocked_range<unsigned int>(0, (unsigned int)n),
                    [=, &intersect_i, &image_i, &aabbs_i,
                        &accept, &rng_depletants_parallel,
                        &thread_counters, &thread_implicit_counters](const tbb::blocked_range<unsigned int>& t) {
                for (unsigned int l = t.begin(); l != t.end(); ++l)
                #else
                for (unsigned int l = 0; l < n; ++l)
                #endif
                    {
                    #ifdef ENABLE_TBB
                    hoomd::RandomGenerator& my_rng = rng_depletants_parallel.local();
                    #else
                    hoomd::RandomGenerator& my_rng = rng_depletants;
                    #endif

                    #ifdef ENABLE_TBB
                    thread_implicit_counters[type].local().insert_count++;
                    #else
                    implicit_counters[type].insert_count++;
                    #endif

                    vec3<Scalar> pos_test = generatePositionInAABB(my_rng, aabb_intersect, ndim);
                    Shape shape_test(quat<Scalar>(), this->m_params[type]);
                    if (shape_test.hasOrientation())
                        {
                        shape_test.orientation = generateRandomOrientation(my_rng, ndim);
                        }

                    // check if depletant falls in other intersection volumes

                    // load the depletant's AABB and extend it
                    detail::AABB aabb_test = shape_test.getAABB(pos_test);
                    vec3<Scalar> lower_test = aabb_test.getLower();
                    vec3<Scalar> upper_test = aabb_test.getUpper();
                    lower_test.x -= m_sweep_radius; lower_test.y -= m_sweep_radius; lower_test.z -= m_sweep_radius;
                    upper_test.x += m_sweep_radius; upper_test.y += m_sweep_radius; upper_test.z += m_sweep_radius;
                    aabb_test = detail::AABB(lower_test, upper_test);

                    bool active = true;
                    for (unsigned int m = 0; m < k; ++m)
                        {
                        if (detail::overlap(aabb_test,aabbs_i[m]))
                            {
                            active = false;
                            break;
                            }
                        }

                    if (!active)
                        continue;

                    // depletant falls in intersection volume between circumspheres

                    if (!m_quermass)
                        {
                        // Check if the old configuration of particle i generates an overlap
                        bool overlap_old = false;
                            {
                            vec3<Scalar> r_ij = pos_i_old - pos_test;
                            OverlapReal rsq = dot(r_ij,r_ij);
                            OverlapReal DaDb = shape_test.getCircumsphereDiameter() + shape_old.getCircumsphereDiameter() + Scalar(2.0)*m_sweep_radius;
                            bool circumsphere_overlap = (rsq*OverlapReal(4.0) <= DaDb * DaDb);

                            if (m_quermass || h_overlaps[this->m_overlap_idx(type, typ_i)])
                                {
                                #ifdef ENABLE_TBB
                                thread_counters.local().overlap_checks++;
                                #else
                                counters.overlap_checks++;
                                #endif

                                unsigned int err = 0;
                                if (circumsphere_overlap && test_overlap(r_ij, shape_test, shape_old, err, 0.0, m_sweep_radius))
                                    {
                                    overlap_old = true;
                                    }
                                if (err)
                                #ifdef ENABLE_TBB
                                    thread_counters.local().overlap_err_count++;
                                #else
                                    counters.overlap_err_count++;
                                #endif
                                }
                            }

                        // if not intersecting ptl i in old config, ignore
                        if (!overlap_old)
                            continue;

                        // Check if the new configuration of particle i generates an overlap
                        bool overlap_new = false;

                            {
                            vec3<Scalar> r_ij = pos_i - pos_test;

                            OverlapReal rsq = dot(r_ij,r_ij);
                            OverlapReal DaDb = shape_test.getCircumsphereDiameter() + shape_i.getCircumsphereDiameter() + Scalar(2.0)*m_sweep_radius;
                            bool circumsphere_overlap = (rsq*OverlapReal(4.0) <= DaDb * DaDb);

                            if (m_quermass || h_overlaps[this->m_overlap_idx(type, typ_i)])
                                {
                                #ifdef ENABLE_TBB
                                thread_counters.local().overlap_checks++;
                                #else
                                counters.overlap_checks++;
                                #endif

                                unsigned int err = 0;
                                if (circumsphere_overlap && test_overlap(r_ij, shape_test, shape_i, err, 0.0, m_sweep_radius))
                                    {
                                    overlap_new = true;
                                    }
                                if (err)
                                #ifdef ENABLE_TBB
                                    thread_counters.local().overlap_err_count++;
                                #else
                                    counters.overlap_err_count++;
                                #endif
                                }
                            }

                        if (overlap_new)
                            continue;
                        }

                    // does the depletant fall into the overlap volume with other particles?
                    bool in_intersection_volume = false;
                    for (unsigned int m = 0; m < intersect_i.size(); ++m)
                        {
                        // read in its position and orientation
                        unsigned int j = intersect_i[m];

                        // load the old position and orientation of the j particle
                        Scalar4 postype_j = h_postype[j];
                        Scalar4 orientation_j = h_orientation[j];

                        vec3<Scalar> r_jk = vec3<Scalar>(postype_j) - pos_test - this->m_image_list[image_i[m]];

                        unsigned int typ_j = __scalar_as_int(postype_j.w);
                        Shape shape_j(quat<Scalar>(orientation_j), this->m_params[typ_j]);

                        #ifdef ENABLE_TBB
                        thread_counters.local().overlap_checks++;
                        #else
                        counters.overlap_checks++;
                        #endif

                        unsigned int err = 0;

                        if (m_quermass)
                            {
                            // check triple overlap of circumspheres

                            // check triple overlap with i at old position
                            vec3<Scalar> r_ij = vec3<Scalar>(postype_j) - pos_i_old - this->m_image_list[image_i[m]];

                            // need to enable later when we have a better way of excluding particles from the image list calculation
                            bool circumsphere_overlap = true || (h_overlaps[this->m_overlap_idx(type,typ_i)] && h_overlaps[this->m_overlap_idx(type,typ_j)]);
                            circumsphere_overlap = circumsphere_overlap && check_circumsphere_overlap_three(shape_old, shape_j, shape_test,
                                    r_ij, -r_jk+r_ij, m_sweep_radius, m_sweep_radius, 0.0);

                            if (circumsphere_overlap
                                && test_overlap_intersection(shape_old, shape_j, shape_test, r_ij, -r_jk+r_ij, err, m_sweep_radius, m_sweep_radius, 0.0))
                                in_intersection_volume = true;

                            if (in_intersection_volume)
                                {
                                // check triple overlap with i at new position
                                r_ij = vec3<Scalar>(postype_j) - pos_i - this->m_image_list[image_i[m]];
                                r_jk = ((i == j) ? pos_i : vec3<Scalar>(h_postype[j])) - pos_test - this->m_image_list[image_i[m]];

                                // need to enable later when we have a better way of excluding particles from the image list calculation
                                bool circumsphere_overlap = true || (h_overlaps[this->m_overlap_idx(type,typ_i)] && h_overlaps[this->m_overlap_idx(type,typ_j)]);
                                circumsphere_overlap = circumsphere_overlap && check_circumsphere_overlap_three(shape_i, shape_j, shape_test, r_ij, -r_jk+r_ij,
                                    m_sweep_radius, m_sweep_radius, 0.0);

                                if (circumsphere_overlap
                                    && test_overlap_intersection(shape_i, (i == j) ? shape_i : shape_j, shape_test, r_ij, -r_jk+r_ij, err,
                                        m_sweep_radius, m_sweep_radius, 0.0))
                                    in_intersection_volume = false;
                                }
                            }
                        else
                            {
                            // check circumsphere overlap
                            OverlapReal rsq = dot(r_jk,r_jk);
                            OverlapReal DaDb = shape_test.getCircumsphereDiameter() + shape_j.getCircumsphereDiameter() + Scalar(2.0)*m_sweep_radius;
                            bool circumsphere_overlap = (rsq*OverlapReal(4.0) <= DaDb * DaDb);

                            if (h_overlaps[this->m_overlap_idx(type,typ_j)]
                                && circumsphere_overlap
                                && test_overlap(r_jk, shape_test, shape_j, err, 0.0, m_sweep_radius))
                                {
                                in_intersection_volume = true;
                                }
                            }

                        if (err)
                        #ifdef ENABLE_TBB
                            thread_counters.local().overlap_err_count++;
                        #else
                            counters.overlap_err_count++;
                        #endif

                        if (in_intersection_volume)
                            break;
                        } // end loop over intersections

                    // if not part of overlap volume in new config, reject
                    if (in_intersection_volume)
                        {
                        accept = false;
                        #ifndef ENABLE_TBB
                        break;
                        #else
                        throw false;
                        #endif
                        }
                    } // end loop over depletants
                #ifdef ENABLE_TBB
                    });
                #endif

                #ifndef ENABLE_TBB
                if (!accept)
                    break;
                #endif
                } // end loop over overlapping spheres
            #ifdef ENABLE_TBB
                });
            #endif
            }
        // Depletant check for negative fugacity
        else if (accept && m_fugacity[type] < 0.0)
            {
            Shape tmp(quat<Scalar>(), this->m_params[type]);
            Scalar d_dep = tmp.getCircumsphereDiameter();

            // find neighbors whose circumspheres overlap particle i's excluded volume circumsphere in the new configuration
            Scalar range = m_quermass ? Scalar(2.0)*m_sweep_radius : d_dep;

            // get new AABB and extend
            vec3<Scalar> lower = aabb_i_local.getLower();
            vec3<Scalar> upper = aabb_i_local.getUpper();
            lower.x -= range; lower.y -= range; lower.z -= range;
            upper.x += range; upper.y += range; upper.z += range;
            detail::AABB aabb_local = detail::AABB(lower,upper);

            // All image boxes (including the primary)
            for (unsigned int cur_image = 0; cur_image < n_images; cur_image++)
                {
                vec3<Scalar> pos_i_image = pos_i + this->m_image_list[cur_image];
                detail::AABB aabb = aabb_local;
                aabb.translate(pos_i_image);

                // stackless search
                for (unsigned int cur_node_idx = 0; cur_node_idx < this->m_aabb_tree.getNumNodes(); cur_node_idx++)
                    {
                    if (detail::overlap(this->m_aabb_tree.getNodeAABB(cur_node_idx), aabb))
                        {
                        if (this->m_aabb_tree.isNodeLeaf(cur_node_idx))
                            {
                            for (unsigned int cur_p = 0; cur_p < this->m_aabb_tree.getNodeNumParticles(cur_node_idx); cur_p++)
                                {
                                // read in its position and orientation
                                unsigned int j = this->m_aabb_tree.getNodeParticle(cur_node_idx, cur_p);

                                unsigned int typ_j;
                                vec3<Scalar> pos_j;
                                if (i == j)
                                    {
                                    if (cur_image == 0)
                                        continue;
                                    else
                                        {
                                        typ_j = typ_i;
                                        }
                                    }
                                else
                                    {
                                    // load the old position and orientation of the j particle
                                    Scalar4 postype_j = h_postype[j];
                                    pos_j = vec3<Scalar>(postype_j);
                                    typ_j = __scalar_as_int(postype_j.w);
                                    }

                                vec3<Scalar> r_ij = pos_j - pos_i_image;
                                Shape shape_j(quat<Scalar>(), this->m_params[typ_j]);

                                if (shape_j.hasOrientation())
                                    {
                                    if (i == j)
                                        shape_j.orientation = shape_i.orientation;
                                    else
                                        shape_j.orientation = quat<Scalar>(h_orientation[j]);
                                    }

                                // check excluded volume overlap
                                detail::AABB aabb_j = shape_j.getAABB(pos_j);
                                bool overlap_excluded = detail::overlap(aabb,aabb_j);

                                // currently ignore overlap flags with quermass==true
                                overlap_excluded = overlap_excluded && (m_quermass || h_overlaps[this->m_overlap_idx(type,typ_j)]);

                                if (Shape::supportsSweepRadius() && overlap_excluded)
                                    {
                                    // do i and j overlap with their excluded volumes in the new configuration?
                                    #ifdef ENABLE_TBB
                                    thread_counters.local().overlap_checks++;
                                    #else
                                    counters.overlap_checks++;
                                    #endif

                                    unsigned int err = 0;
                                    Scalar sweep_radius = m_quermass ? m_sweep_radius : Scalar(0.5)*tmp.getCircumsphereDiameter();
                                    overlap_excluded = test_overlap(r_ij, shape_i, shape_j, err, sweep_radius, sweep_radius);

                                    if (err)
                                    #ifdef ENABLE_TBB
                                        thread_counters.local().overlap_err_count++;
                                    #else
                                        counters.overlap_err_count++;
                                    #endif
                                    }
                                if (overlap_excluded)
                                    {
                                    intersect_i.push_back(j);
                                    image_i.push_back(cur_image);

                                    // cache the translated AABB of particle j
                                    aabb_j.translate(-this->m_image_list[cur_image]);
                                    aabbs_i.push_back(aabb_j);
                                    }
                                }
                            }
                        }
                    else
                        {
                        // skip ahead
                        cur_node_idx += this->m_aabb_tree.getNodeSkip(cur_node_idx);
                        }
                    }  // end loop over AABB nodes
                } // end loop over images


            // now, we have a list of intersecting spheres, sample in the union of intersection volumes
            // we sample from their union by checking if any generated position falls in the intersection
            // of their AABBs and if so, only accepting it if it was generated from neighbor j_min

            // world AABB of particle i
            detail::AABB aabb_i = aabb_i_local;
            aabb_i.translate(pos_i);

            // extend AABB i by sweep radius
            range = Scalar(0.5)*d_dep+m_sweep_radius;
            vec3<Scalar> lower_i = aabb_i.getLower();
            vec3<Scalar> upper_i = aabb_i.getUpper();
            lower_i.x -= range; lower_i.y -= range; lower_i.z -= range;
            upper_i.x += range; upper_i.y += range; upper_i.z += range;

            // for every pairwise intersection
            #ifdef ENABLE_TBB
            tbb::parallel_for(tbb::blocked_range<unsigned int>(0, (unsigned int)intersect_i.size()),
                [=, &intersect_i, &image_i, &aabbs_i,
                    &accept, &rng_depletants_parallel,
                    &thread_counters, &thread_implicit_counters](const tbb::blocked_range<unsigned int>& s) {
            for (unsigned int k = s.begin(); k != s.end(); ++k)
            #else
            for (unsigned int k = 0; k < intersect_i.size(); ++k)
            #endif
                {
                // world AABB of shape j, in image of i
                detail::AABB aabb_j = aabbs_i[k];

                // extend AABB j by sweep radius
                vec3<Scalar> lower_j = aabb_j.getLower();
                vec3<Scalar> upper_j = aabb_j.getUpper();
                lower_j.x -= range; lower_j.y -= range; lower_j.z -= range;
                upper_j.x += range; upper_j.y += range; upper_j.z += range;

                // we already know the AABBs are overlapping, compute their intersection
                vec3<Scalar> intersect_lower, intersect_upper;
                intersect_lower.x = std::max(lower_i.x, lower_j.x);
                intersect_lower.y = std::max(lower_i.y, lower_j.y);
                intersect_lower.z = std::max(lower_i.z, lower_j.z);
                intersect_upper.x = std::min(upper_i.x, upper_j.x);
                intersect_upper.y = std::min(upper_i.y, upper_j.y);
                intersect_upper.z = std::min(upper_i.z, upper_j.z);

                detail::AABB aabb_intersect(intersect_lower, intersect_upper);

                // intersection AABB volume
                Scalar V =  (intersect_upper.x-intersect_lower.x)*(intersect_upper.y-intersect_lower.y);
                if(ndim == 3)
                    V *= intersect_upper.z-intersect_lower.z;

                // chooose the number of depletants in the intersection volume
                hoomd::PoissonDistribution<Scalar> poisson(-m_fugacity[type]*V);
                #ifdef ENABLE_TBB
                hoomd::RandomGenerator& my_rng = rng_depletants_parallel.local();
                #else
                hoomd::RandomGenerator& my_rng = rng_depletants;
                #endif

                unsigned int n = poisson(my_rng);

                // for every depletant
                #ifdef ENABLE_TBB
                tbb::parallel_for(tbb::blocked_range<unsigned int>(0, (unsigned int)n),
                    [=, &intersect_i, &image_i, &aabbs_i,
                        &accept, &rng_depletants_parallel,
                        &thread_counters, &thread_implicit_counters](const tbb::blocked_range<unsigned int>& t) {
                for (unsigned int l = t.begin(); l != t.end(); ++l)
                #else
                for (unsigned int l = 0; l < n; ++l)
                #endif
                    {
                    #ifdef ENABLE_TBB
                    hoomd::RandomGenerator& my_rng = rng_depletants_parallel.local();
                    #else
                    hoomd::RandomGenerator& my_rng = rng_depletants;
                    #endif

                    #ifdef ENABLE_TBB
                    thread_implicit_counters[type].local().insert_count++;
                    #else
                    implicit_counters[type].insert_count++;
                    #endif

                    vec3<Scalar> pos_test = generatePositionInAABB(my_rng, aabb_intersect, ndim);
                    Shape shape_test(quat<Scalar>(), this->m_params[type]);
                    if (shape_test.hasOrientation())
                        {
                        shape_test.orientation = generateRandomOrientation(my_rng, ndim);
                        }

                    // check if depletant falls in other intersection volumes (new)
                    bool active = true;

                    // check against any other AABB preceding this

                    // load the depletant's AABB and extend it
                    detail::AABB aabb_test = shape_test.getAABB(pos_test);
                    vec3<Scalar> lower_test = aabb_test.getLower();
                    vec3<Scalar> upper_test = aabb_test.getUpper();
                    lower_test.x -= m_sweep_radius; lower_test.y -= m_sweep_radius; lower_test.z -= m_sweep_radius;
                    upper_test.x += m_sweep_radius; upper_test.y += m_sweep_radius; upper_test.z += m_sweep_radius;
                    aabb_test = detail::AABB(lower_test, upper_test);

                    for (unsigned int m = 0; m < k; ++m)
                        {
                        if (detail::overlap(aabb_test,aabbs_i[m]))
                            {
                            active = false;
                            break;
                            }
                        }

                    if (!active)
                        continue;

                    // depletant falls in intersection volume between circumspheres

                    if (!m_quermass)
                        {
                        // Check if the new configuration of particle i generates an overlap
                        bool overlap_new = false;

                            {
                            vec3<Scalar> r_ij = pos_i - pos_test;

                            OverlapReal rsq = dot(r_ij,r_ij);
                            OverlapReal DaDb = shape_test.getCircumsphereDiameter() + shape_i.getCircumsphereDiameter() + OverlapReal(2.0)*m_sweep_radius;
                            bool circumsphere_overlap = (rsq*OverlapReal(4.0) <= DaDb * DaDb);

                            if (m_quermass || h_overlaps[this->m_overlap_idx(type, typ_i)])
                                {
                                #ifdef ENABLE_TBB
                                thread_counters.local().overlap_checks++;
                                #else
                                counters.overlap_checks++;
                                #endif

                                unsigned int err = 0;
                                if (circumsphere_overlap && test_overlap(r_ij, shape_test, shape_i, err, 0.0, m_sweep_radius))
                                    {
                                    overlap_new = true;
                                    }
                                if (err)
                                #ifdef ENABLE_TBB
                                    thread_counters.local().overlap_err_count++;
                                #else
                                    counters.overlap_err_count++;
                                #endif
                                }
                            }

                        if (!overlap_new)
                            continue;

                        // Check if the old configuration of particle i generates an overlap
                        bool overlap_old = false;

                        vec3<Scalar> r_ij = vec3<Scalar>(h_postype[i]) - pos_test;

                        OverlapReal rsq = dot(r_ij,r_ij);
                        OverlapReal DaDb = shape_test.getCircumsphereDiameter() + shape_old.getCircumsphereDiameter() + OverlapReal(2.0)*m_sweep_radius;
                        bool circumsphere_overlap = (rsq*OverlapReal(4.0) <= DaDb * DaDb);

                        if (m_quermass || h_overlaps[this->m_overlap_idx(type, typ_i)])
                            {
                            #ifdef ENABLE_TBB
                            thread_counters.local().overlap_checks++;
                            #else
                            counters.overlap_checks++;
                            #endif

                            unsigned int err = 0;
                            if (circumsphere_overlap && test_overlap(r_ij, shape_test, shape_old, err, 0.0, m_sweep_radius))
                                {
                                overlap_old = true;
                                }
                            if (err)
                            #ifdef ENABLE_TBB
                                thread_counters.local().overlap_err_count++;
                            #else
                                counters.overlap_err_count++;
                            #endif
                            }

                        if (overlap_old)
                            {
                            // all is ok
                            continue;
                            }
                        }

                    bool in_new_intersection_volume = false;

                    vec3<Scalar> pos_i_old(h_postype[i]);

                    for (unsigned int m = 0; m < intersect_i.size(); ++m)
                        {
                        // read in its position and orientation
                        unsigned int j = intersect_i[m];

                        vec3<Scalar> r_jk = ((i == j) ? pos_i : vec3<Scalar>(h_postype[j])) - pos_test -
                            this->m_image_list[image_i[m]];

                        unsigned int typ_j = (i == j) ? typ_i : __scalar_as_int(h_postype[j].w);
                        Shape shape_j((i == j) ? shape_i.orientation : quat<Scalar>(h_orientation[j]), this->m_params[typ_j]);

                        #ifdef ENABLE_TBB
                        thread_counters.local().overlap_checks++;
                        #else
                        counters.overlap_checks++;
                        #endif

                        unsigned int err = 0;
                        if (m_quermass)
                            {
                            // check triple overlap of circumspheres
                            vec3<Scalar> r_ij = ( (i==j) ? pos_i : vec3<Scalar>(h_postype[j])) - pos_i -
                                this->m_image_list[image_i[m]];

                            // need to enable later when we have a better way of excluding particles from the image list calculation
                            bool circumsphere_overlap = true || (h_overlaps[this->m_overlap_idx(type,typ_i)] && h_overlaps[this->m_overlap_idx(type,typ_j)]);
                            circumsphere_overlap = circumsphere_overlap && check_circumsphere_overlap_three(shape_i, shape_j, shape_test, r_ij, r_ij - r_jk,
                                m_sweep_radius, m_sweep_radius, 0.0);

                            // check triple overlap with new configuration
                            unsigned int err = 0;

                            if (circumsphere_overlap
                                && test_overlap_intersection(shape_i, shape_j, shape_test, r_ij, r_ij - r_jk, err, m_sweep_radius, m_sweep_radius, 0.0))
                                in_new_intersection_volume = true;

                            if (in_new_intersection_volume)
                                {
                                // check triple overlap with old configuration
                                r_ij = vec3<Scalar>(h_postype[j]) - pos_i_old - this->m_image_list[image_i[m]];
                                r_jk = vec3<Scalar>(h_postype[j]) - pos_test - this->m_image_list[image_i[m]];

                                // need to enable later when we have a better way of excluding particles from the image list calculation
                                bool circumsphere_overlap = true || (h_overlaps[this->m_overlap_idx(type,typ_i)] && h_overlaps[this->m_overlap_idx(type,typ_j)]);
                                circumsphere_overlap = circumsphere_overlap && check_circumsphere_overlap_three(shape_old, shape_j, shape_test, r_ij, r_ij - r_jk,
                                    m_sweep_radius, m_sweep_radius, 0.0);

                                if (circumsphere_overlap
                                    && test_overlap_intersection(shape_old, (i == j) ? shape_old : shape_j, shape_test, r_ij, r_ij - r_jk, err,
                                        m_sweep_radius, m_sweep_radius, 0.0))
                                    in_new_intersection_volume = false;
                                }
                            if (err)
                            #ifdef ENABLE_TBB
                                thread_counters.local().overlap_err_count++;
                            #else
                                counters.overlap_err_count++;
                            #endif
                            }
                        else
                            {
                            // check circumsphere overlap
                            OverlapReal rsq = dot(r_jk,r_jk);
                            OverlapReal DaDb = shape_test.getCircumsphereDiameter() + shape_j.getCircumsphereDiameter() + OverlapReal(2.0)*m_sweep_radius;
                            bool circumsphere_overlap = (rsq*OverlapReal(4.0) <= DaDb * DaDb);

                            if (h_overlaps[this->m_overlap_idx(type,typ_j)]
                                && circumsphere_overlap
                                && test_overlap(r_jk, shape_test, shape_j, err, 0.0, m_sweep_radius))
                                {
                                in_new_intersection_volume = true;
                                }
                            if (err)
                            #ifdef ENABLE_TBB
                                thread_counters.local().overlap_err_count++;
                            #else
                                counters.overlap_err_count++;
                            #endif
                            }

                        if (in_new_intersection_volume)
                            break;
                        }

                    if (in_new_intersection_volume)
                        {
                        accept = false;

                        #ifndef ENABLE_TBB
                        // early exit
                        break;
                        #else
                        throw false;
                        #endif
                        }
                    } // end loop over depletants
                #ifdef ENABLE_TBB
                    });
                #endif

                #ifndef ENABLE_TBB
                if (!accept) break;
                #endif
                } // end loop over overlapping spheres
            #ifdef ENABLE_TBB
                });
            #endif
            } // end depletant placement
        }
    #ifdef ENABLE_TBB
    } catch (bool b) { }
    #endif

    #ifdef ENABLE_TBB
    // reduce counters
    for (auto i = thread_counters.begin(); i != thread_counters.end(); ++i)
        {
        counters = counters + *i;
        }

    for (unsigned int i = 0; i < this->m_pdata->getNTypes(); ++i)
        for (auto it= thread_implicit_counters[i].begin(); it != thread_implicit_counters[i].end(); ++it)
            {
            implicit_counters[i] = implicit_counters[i] + *it;
            }
    #endif

    return accept;
    }

template<class Shape>
bool IntegratorHPMCMono<Shape>::attemptBoxResize(unsigned int timestep, const BoxDim& new_box)
    {
    // call parent class method
    bool result = IntegratorHPMC::attemptBoxResize(timestep, new_box);

    if (result)
        {
        for (unsigned int type_d = 0; type_d < this->m_pdata->getNTypes(); ++type_d)
            {
            if (getDepletantFugacity(type_d) != 0.0)
                throw std::runtime_error("Implicit depletants not supported with NPT ensemble\n");
            }
        }

    return result;
    }

//! Export the IntegratorHPMCMono class to python
/*! \param name Name of the class in the exported python module
    \tparam Shape An instantiation of IntegratorHPMCMono<Shape> will be exported
*/
template < class Shape > void export_IntegratorHPMCMono(pybind11::module& m, const std::string& name)
    {
    pybind11::class_< IntegratorHPMCMono<Shape>, IntegratorHPMC, std::shared_ptr< IntegratorHPMCMono<Shape> > >(m, name.c_str())
          .def(pybind11::init< std::shared_ptr<SystemDefinition>, unsigned int >())
          .def("setParam", &IntegratorHPMCMono<Shape>::setParam)
          .def("setOverlapChecks", &IntegratorHPMCMono<Shape>::setOverlapChecks)
          .def("setExternalField", &IntegratorHPMCMono<Shape>::setExternalField)
          .def("setPatchEnergy", &IntegratorHPMCMono<Shape>::setPatchEnergy)
          .def("mapOverlaps", &IntegratorHPMCMono<Shape>::PyMapOverlaps)
          .def("connectGSDStateSignal", &IntegratorHPMCMono<Shape>::connectGSDStateSignal)
          .def("connectGSDShapeSpec", &IntegratorHPMCMono<Shape>::connectGSDShapeSpec)
          .def("restoreStateGSD", &IntegratorHPMCMono<Shape>::restoreStateGSD)
          .def("py_test_overlap", &IntegratorHPMCMono<Shape>::py_test_overlap)
          .def("setDepletantFugacity", &IntegratorHPMCMono<Shape>::setDepletantFugacity)
          .def("getImplicitCounters", &IntegratorHPMCMono<Shape>::getImplicitCounters)
          .def("getDepletantFugacity", &IntegratorHPMCMono<Shape>::getDepletantFugacity)
          .def("setQuermassMode", &IntegratorHPMCMono<Shape>::setQuermassMode)
          .def("setSweepRadius", &IntegratorHPMCMono<Shape>::setSweepRadius)
          .def("getQuermassMode", &IntegratorHPMCMono<Shape>::getQuermassMode)
          .def("getSweepRadius", &IntegratorHPMCMono<Shape>::getSweepRadius)
          .def("getTypeShapesPy", &IntegratorHPMCMono<Shape>::getTypeShapesPy)
          ;
    }

//! Export the counters for depletants
inline void export_hpmc_implicit_counters(pybind11::module& m)
    {
    pybind11::class_< hpmc_implicit_counters_t >(m, "hpmc_implicit_counters_t")
    .def_readwrite("insert_count", &hpmc_implicit_counters_t::insert_count)
    ;
    }

} // end namespace hpmc

#endif // _INTEGRATOR_HPMC_MONO_H_<|MERGE_RESOLUTION|>--- conflicted
+++ resolved
@@ -507,15 +507,12 @@
     m_overlap_idx = Index2D(m_pdata->getNTypes());
     GlobalArray<unsigned int> overlaps(m_overlap_idx.getNumElements(), m_exec_conf);
     m_overlaps.swap(overlaps);
-<<<<<<< HEAD
     TAG_ALLOCATION(m_overlaps);
-=======
     ArrayHandle<unsigned int> h_overlaps(m_overlaps, access_location::host, access_mode::readwrite);
     for(unsigned int i = 0; i < m_overlap_idx.getNumElements(); i++)
         {
         h_overlaps.data[i] = 1; // Assume we want to check overlaps.
         }
->>>>>>> a4de8f0a
 
     // Connect to the BoxChange signal
     m_pdata->getBoxChangeSignal().template connect<IntegratorHPMCMono<Shape>, &IntegratorHPMCMono<Shape>::slotBoxChanged>(this);
