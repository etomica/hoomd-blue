<<<<<<< HEAD
// Copyright (c) 2009-2017 The Regents of the University of Michigan
=======
// Copyright (c) 2009-2018 The Regents of the University of Michigan
>>>>>>> a4a24a6d
// This file is part of the HOOMD-blue project, released under the BSD 3-Clause License.

#include "hoomd/HOOMDMath.h"
#include "hoomd/BoxDim.h"
#include "hoomd/VectorMath.h"
#include "ShapeSphere.h"    //< For the base template of test_overlap
#include "XenoCollide3D.h"
#include "hoomd/ManagedArray.h"

#ifndef __SHAPE_CONVEX_POLYHEDRON_H__
#define __SHAPE_CONVEX_POLYHEDRON_H__

/*! \file ShapeConvexPolyhedron.h
    \brief Defines the convex polyhedron shape
*/

// need to declare these class methods with __device__ qualifiers when building in nvcc
// DEVICE is __device__ when included in nvcc and blank when included into the host compiler
#ifdef NVCC
#define DEVICE __device__
#else
#define DEVICE
#include <iostream>
#if defined (__SSE__)
#include <immintrin.h>
#endif
#endif

namespace hpmc
{

namespace detail
{

//! maximum number of vertices that can be stored (must be multiple of 8)
/*! \ingroup hpmc_data_structs */

//! Data structure for polyhedron vertices
//! Note that vectorized methods using this struct will assume unused coordinates are set to zero.
/*! \ingroup hpmc_data_structs */
struct poly3d_verts : param_base

    {
    //! Default constructor initializes zero values.
    DEVICE poly3d_verts()
        : N(0),
          diameter(OverlapReal(0)),
          sweep_radius(OverlapReal(0)),
          ignore(0)
        { }

    #ifndef NVCC
    //! Shape constructor
    poly3d_verts(unsigned int _N, bool _managed)
<<<<<<< HEAD
        : N(_N)
=======
        : N(_N), diameter(0.0), sweep_radius(0.0), ignore(0)
>>>>>>> a4a24a6d
        {
        unsigned int align_size = 8; //for AVX
        unsigned int N_align =((N + align_size - 1)/align_size)*align_size;
        x = ManagedArray<OverlapReal>(N_align,_managed);
        y = ManagedArray<OverlapReal>(N_align,_managed);
        z = ManagedArray<OverlapReal>(N_align,_managed);
        for (unsigned int i = 0; i <  N_align; ++i)
            {
            x[i] = y[i] = z[i] = OverlapReal(0.0);
            }
        }
    #endif

    //! Load dynamic data members into shared memory and increase pointer
    /*! \param ptr Pointer to load data to (will be incremented)
<<<<<<< HEAD
        \param load If true, copy data to pointer, otherwise increment only
        \param ptr_max Maximum address in shared memory
     */
    HOSTDEVICE void load_shared(char *& ptr, bool load, char *ptr_max) const
        {
        x.load_shared(ptr,load,ptr_max);
        y.load_shared(ptr,load,ptr_max);
        z.load_shared(ptr,load,ptr_max);
=======
        \param available_bytes Size of remaining shared memory allocation
     */
    HOSTDEVICE void load_shared(char *& ptr, unsigned int &available_bytes) const
        {
        x.load_shared(ptr,available_bytes);
        y.load_shared(ptr,available_bytes);
        z.load_shared(ptr,available_bytes);
>>>>>>> a4a24a6d
        }

    #ifdef ENABLE_CUDA
    //! Attach managed memory to CUDA stream
    void attach_to_stream(cudaStream_t stream) const
        {
        x.attach_to_stream(stream);
        y.attach_to_stream(stream);
        z.attach_to_stream(stream);
        }
    #endif

    ManagedArray<OverlapReal> x;        //!< X coordinate of vertices
    ManagedArray<OverlapReal> y;        //!< Y coordinate of vertices
    ManagedArray<OverlapReal> z;        //!< Z coordinate of vertices
    unsigned int N;                         //!< Number of vertices
    OverlapReal diameter;                   //!< Circumsphere diameter
    OverlapReal sweep_radius;               //!< Radius of the sphere sweep (used for spheropolyhedra)
    unsigned int ignore;                    //!< Bitwise ignore flag for stats, overlaps. 1 will ignore, 0 will not ignore
                                            //   First bit is ignore overlaps, Second bit is ignore statistics
    } __attribute__((aligned(32)));

//! Support function for ShapePolyhedron
/*! SupportFuncPolyhedron is a functor that computes the support function for ShapePolyhedron. For a given
    input vector in local coordinates, it finds the vertex most in that direction.

    \ingroup minkowski
*/

class SupportFuncConvexPolyhedron
    {
    public:
        //! Construct a support function for a convex polyhedron
        /*! \param _verts Polyhedron vertices
            Note that for performance it is assumed that unused vertices (beyond N) have already been set to zero.
        */
        DEVICE SupportFuncConvexPolyhedron(const poly3d_verts& _verts)
            : verts(_verts)
            {
            }

        //! Compute the support function
        /*! \param n Normal vector input (in the local frame)
            \returns Local coords of the point furthest in the direction of n
        */
        DEVICE vec3<OverlapReal> operator() (const vec3<OverlapReal>& n) const
            {
            OverlapReal max_dot = -(verts.diameter * verts.diameter);
            unsigned int max_idx = 0;

            if (verts.N > 0)
                {
                #if !defined(NVCC) && defined(__AVX__) && (defined(SINGLE_PRECISION) || defined(ENABLE_HPMC_MIXED_PRECISION))
                // process dot products with AVX 8 at a time on the CPU when working with more than 4 verts
                __m256 nx_v = _mm256_broadcast_ss(&n.x);
                __m256 ny_v = _mm256_broadcast_ss(&n.y);
                __m256 nz_v = _mm256_broadcast_ss(&n.z);
                __m256 max_dot_v = _mm256_broadcast_ss(&max_dot);
                float d_s[verts.N] __attribute__((aligned(32)));

                for (unsigned int i = 0; i < verts.N; i+=8)
                    {
                    __m256 x_v = _mm256_load_ps(verts.x.get() + i);
                    __m256 y_v = _mm256_load_ps(verts.y.get() + i);
                    __m256 z_v = _mm256_load_ps(verts.z.get() + i);

                    __m256 d_v = _mm256_add_ps(_mm256_mul_ps(nx_v, x_v), _mm256_add_ps(_mm256_mul_ps(ny_v, y_v), _mm256_mul_ps(nz_v, z_v)));

                    // determine a maximum in each of the 8 channels as we go
                    max_dot_v = _mm256_max_ps(max_dot_v, d_v);

                    _mm256_store_ps(d_s + i, d_v);
                    }

                // find the maximum of the 8 channels
                // http://stackoverflow.com/questions/17638487/minimum-of-4-sp-values-in-m128
                max_dot_v = _mm256_max_ps(max_dot_v, _mm256_shuffle_ps(max_dot_v, max_dot_v, _MM_SHUFFLE(2, 1, 0, 3)));
                max_dot_v = _mm256_max_ps(max_dot_v, _mm256_shuffle_ps(max_dot_v, max_dot_v, _MM_SHUFFLE(1, 0, 3, 2)));
                // shuffles work only within the two 128b segments, so right now we have two separate max values
                // swap the left and right hand sides and max again to get the final max
                max_dot_v = _mm256_max_ps(max_dot_v, _mm256_permute2f128_ps(max_dot_v, max_dot_v, 1));

                // loop again and find the max. The reason this is in a 2nd loop is because branch mis-predictions
                // and the extra max calls kill performance if this is in the first loop
                // Use BSF to find the first index of the max element
                // https://software.intel.com/en-us/forums/topic/285956
                for (unsigned int i = 0; i < verts.N; i+=8)
                    {
                    __m256 d_v = _mm256_load_ps(d_s + i);

                    int id = __builtin_ffs(_mm256_movemask_ps(_mm256_cmp_ps(max_dot_v, d_v, 0)));

                    if (id)
                        {
                        max_idx = i + id - 1;
                        break;
                        }
                    }
                #elif !defined(NVCC) && defined(__SSE__) && (defined(SINGLE_PRECISION) || defined(ENABLE_HPMC_MIXED_PRECISION))
                // process dot products with SSE 4 at a time on the CPU
                __m128 nx_v = _mm_load_ps1(&n.x);
                __m128 ny_v = _mm_load_ps1(&n.y);
                __m128 nz_v = _mm_load_ps1(&n.z);
                __m128 max_dot_v = _mm_load_ps1(&max_dot);
                float d_s[verts.N] __attribute__((aligned(16)));

                for (unsigned int i = 0; i < verts.N; i+=4)
                    {
                    __m128 x_v = _mm_load_ps(verts.x.get() + i);
                    __m128 y_v = _mm_load_ps(verts.y.get() + i);
                    __m128 z_v = _mm_load_ps(verts.z.get() + i);

                    __m128 d_v = _mm_add_ps(_mm_mul_ps(nx_v, x_v), _mm_add_ps(_mm_mul_ps(ny_v, y_v), _mm_mul_ps(nz_v, z_v)));

                    // determine a maximum in each of the 4 channels as we go
                    max_dot_v = _mm_max_ps(max_dot_v, d_v);

                    _mm_store_ps(d_s + i, d_v);
                    }

                // find the maximum of the 4 channels
                // http://stackoverflow.com/questions/17638487/minimum-of-4-sp-values-in-m128
                max_dot_v = _mm_max_ps(max_dot_v, _mm_shuffle_ps(max_dot_v, max_dot_v, _MM_SHUFFLE(2, 1, 0, 3)));
                max_dot_v = _mm_max_ps(max_dot_v, _mm_shuffle_ps(max_dot_v, max_dot_v, _MM_SHUFFLE(1, 0, 3, 2)));

                // loop again and find the max. The reason this is in a 2nd loop is because branch mis-predictions
                // and the extra max calls kill performance if this is in the first loop
                // Use BSF to find the first index of the max element
                // https://software.intel.com/en-us/forums/topic/285956
                for (unsigned int i = 0; i < verts.N; i+=4)
                    {
                    __m128 d_v = _mm_load_ps(d_s + i);

                    int id = __builtin_ffs(_mm_movemask_ps(_mm_cmpeq_ps(max_dot_v, d_v)));

                    if (id)
                        {
                        max_idx = i + id - 1;
                        break;
                        }
                    }
                #else

                // if no AVX or SSE, or running in double precision, fall back on serial computation
                // this code path also triggers on the GPU

                OverlapReal max_dot0 = dot(n, vec3<OverlapReal>(verts.x[0], verts.y[0], verts.z[0]));
                unsigned int max_idx0 = 0;
                OverlapReal max_dot1 = dot(n, vec3<OverlapReal>(verts.x[1], verts.y[1], verts.z[1]));
                unsigned int max_idx1 = 1;
                OverlapReal max_dot2 = dot(n, vec3<OverlapReal>(verts.x[2], verts.y[2], verts.z[2]));
                unsigned int max_idx2 = 2;
                OverlapReal max_dot3 = dot(n, vec3<OverlapReal>(verts.x[3], verts.y[3], verts.z[3]));
                unsigned int max_idx3 = 3;

                for (unsigned int i = 4; i < verts.N; i+=4)
                    {
                    const OverlapReal *verts_x = verts.x.get() + i;
                    const OverlapReal *verts_y = verts.y.get() + i;
                    const OverlapReal *verts_z = verts.z.get() + i;
                    OverlapReal d0 = dot(n, vec3<OverlapReal>(verts_x[0], verts_y[0], verts_z[0]));
                    OverlapReal d1 = dot(n, vec3<OverlapReal>(verts_x[1], verts_y[1], verts_z[1]));
                    OverlapReal d2 = dot(n, vec3<OverlapReal>(verts_x[2], verts_y[2], verts_z[2]));
                    OverlapReal d3 = dot(n, vec3<OverlapReal>(verts_x[3], verts_y[3], verts_z[3]));

                    if (d0 > max_dot0)
                        {
                        max_dot0 = d0;
                        max_idx0 = i;
                        }
                    if (d1 > max_dot1)
                        {
                        max_dot1 = d1;
                        max_idx1 = i+1;
                        }
                    if (d2 > max_dot2)
                        {
                        max_dot2 = d2;
                        max_idx2 = i+2;
                        }
                    if (d3 > max_dot3)
                        {
                        max_dot3 = d3;
                        max_idx3 = i+3;
                        }
                    }


                max_dot = max_dot0;
                max_idx = max_idx0;

                if (max_dot1 > max_dot)
                    {
                    max_dot = max_dot1;
                    max_idx = max_idx1;
                    }
                if (max_dot2 > max_dot)
                    {
                    max_dot = max_dot2;
                    max_idx = max_idx2;
                    }
                if (max_dot3 > max_dot)
                    {
                    max_dot = max_dot3;
                    max_idx = max_idx3;
                    }
                #endif
                return vec3<OverlapReal>(verts.x[max_idx], verts.y[max_idx], verts.z[max_idx]);
                } // end if(verts.N > 0)
            else
                {
                return vec3<OverlapReal>(0.0, 0.0, 0.0); // No verts!
                }
            }

    private:
        const poly3d_verts& verts;      //!< Vertices of the polyhedron
    };


}; // end namespace detail

//! Convex Polyhedron shape template
/*! ShapeConvexPolyhedron implements IntegragorHPMC's shape protocol.

    The parameter defining a polyhedron is a structure containing a list of N vertices, centered on 0,0. In fact, it is
    **required** that the origin is inside the shape, and it is best if the origin is the center of mass.

    \ingroup shape
*/
struct ShapeConvexPolyhedron
    {
    //! Define the parameter type
    typedef detail::poly3d_verts param_type;

    //! Initialize a polyhedron
    DEVICE ShapeConvexPolyhedron(const quat<Scalar>& _orientation, const param_type& _params)
        : orientation(_orientation), verts(_params)
        {
        }

    //! Does this shape have an orientation
    DEVICE bool hasOrientation() const { return true; }

    //!Ignore flag for acceptance statistics
    DEVICE bool ignoreStatistics() const { return verts.ignore; }

    //! Get the circumsphere diameter
    DEVICE OverlapReal getCircumsphereDiameter() const
        {
        // return the precomputed diameter
        return verts.diameter;
        }

    //! Get the in-sphere radius
    DEVICE OverlapReal getInsphereRadius() const
        {
        // not implemented
        return OverlapReal(0.0);
        }

    //! Return the bounding box of the shape in world coordinates
    DEVICE detail::AABB getAABB(const vec3<Scalar>& pos) const
        {
        // generate a tight AABB around the polyhedron
        // detail::SupportFuncConvexPolyhedron sfunc(verts);

        // // use support function of the to determine the furthest extent in each direction
        // quat<OverlapReal> o(orientation);
        // vec3<OverlapReal> e_x(1,0,0);
        // vec3<OverlapReal> e_y(0,1,0);
        // vec3<OverlapReal> e_z(0,0,1);
        // vec3<OverlapReal> s_x = rotate(o, sfunc(rotate(conj(o),e_x)));
        // vec3<OverlapReal> s_y = rotate(o, sfunc(rotate(conj(o),e_y)));
        // vec3<OverlapReal> s_z = rotate(o, sfunc(rotate(conj(o),e_z)));
        // vec3<OverlapReal> s_neg_x = rotate(o, sfunc(rotate(conj(o),-e_x)));
        // vec3<OverlapReal> s_neg_y = rotate(o, sfunc(rotate(conj(o),-e_y)));
        // vec3<OverlapReal> s_neg_z = rotate(o, sfunc(rotate(conj(o),-e_z)));

        // // translate out from the position by the furthest extents
        // vec3<Scalar> upper(pos.x + s_x.x, pos.y + s_y.y, pos.z + s_z.z);
        // vec3<Scalar> lower(pos.x + s_neg_x.x, pos.y + s_neg_y.y, pos.z + s_neg_z.z);

        // return detail::AABB(lower, upper);

        // ^^^^^^^ The above method is slow, just use a box that bounds the circumsphere
        return detail::AABB(pos, getCircumsphereDiameter()/Scalar(2));
        }

    //! Returns true if this shape splits the overlap check over several threads of a warp using threadIdx.x
    HOSTDEVICE static bool isParallel() { return false; }

    quat<Scalar> orientation;    //!< Orientation of the polyhedron

    const detail::poly3d_verts& verts;     //!< Vertices
    };

//! Check if circumspheres overlap
/*! \param r_ab Vector defining the position of shape b relative to shape a (r_b - r_a)
    \param a first shape
    \param b second shape
    \returns true if the circumspheres of both shapes overlap

    \ingroup shape
*/
DEVICE inline bool check_circumsphere_overlap(const vec3<Scalar>& r_ab, const ShapeConvexPolyhedron& a,
    const ShapeConvexPolyhedron &b)
    {
    vec3<OverlapReal> dr(r_ab);

    OverlapReal rsq = dot(dr,dr);
    OverlapReal DaDb = a.getCircumsphereDiameter() + b.getCircumsphereDiameter();
    return (rsq*OverlapReal(4.0) <= DaDb * DaDb);
    }

//! Convex polyhedron overlap test
/*! \param r_ab Vector defining the position of shape b relative to shape a (r_b - r_a)
    \param a first shape
    \param b second shape
    \param err in/out variable incremented when error conditions occur in the overlap test
    \returns true when *a* and *b* overlap, and false when they are disjoint

    \ingroup shape
*/
DEVICE inline bool test_overlap(const vec3<Scalar>& r_ab,
                                 const ShapeConvexPolyhedron& a,
                                 const ShapeConvexPolyhedron& b,
                                 unsigned int& err)
    {
    vec3<OverlapReal> dr(r_ab);
    OverlapReal DaDb = a.getCircumsphereDiameter() + b.getCircumsphereDiameter();

    return detail::xenocollide_3d(detail::SupportFuncConvexPolyhedron(a.verts),
                                  detail::SupportFuncConvexPolyhedron(b.verts),
                                  rotate(conj(quat<OverlapReal>(a.orientation)), dr),
                                  conj(quat<OverlapReal>(a.orientation))* quat<OverlapReal>(b.orientation),
                                  DaDb/2.0,
                                  err);
    /*
    return detail::gjke_3d(detail::SupportFuncConvexPolyhedron(a.verts),
                           detail::SupportFuncConvexPolyhedron(b.verts),
                           vec3<Scalar>(dr.x, dr.y, dr.z),
                           a.orientation,
                           b.orientation,
                           DaDb/2.0,
                           err);
    */
    }

}; // end namespace hpmc

#endif //__SHAPE_CONVEX_POLYHEDRON_H__<|MERGE_RESOLUTION|>--- conflicted
+++ resolved
@@ -1,8 +1,4 @@
-<<<<<<< HEAD
-// Copyright (c) 2009-2017 The Regents of the University of Michigan
-=======
 // Copyright (c) 2009-2018 The Regents of the University of Michigan
->>>>>>> a4a24a6d
 // This file is part of the HOOMD-blue project, released under the BSD 3-Clause License.
 
 #include "hoomd/HOOMDMath.h"
@@ -57,11 +53,7 @@
     #ifndef NVCC
     //! Shape constructor
     poly3d_verts(unsigned int _N, bool _managed)
-<<<<<<< HEAD
-        : N(_N)
-=======
         : N(_N), diameter(0.0), sweep_radius(0.0), ignore(0)
->>>>>>> a4a24a6d
         {
         unsigned int align_size = 8; //for AVX
         unsigned int N_align =((N + align_size - 1)/align_size)*align_size;
@@ -77,16 +69,6 @@
 
     //! Load dynamic data members into shared memory and increase pointer
     /*! \param ptr Pointer to load data to (will be incremented)
-<<<<<<< HEAD
-        \param load If true, copy data to pointer, otherwise increment only
-        \param ptr_max Maximum address in shared memory
-     */
-    HOSTDEVICE void load_shared(char *& ptr, bool load, char *ptr_max) const
-        {
-        x.load_shared(ptr,load,ptr_max);
-        y.load_shared(ptr,load,ptr_max);
-        z.load_shared(ptr,load,ptr_max);
-=======
         \param available_bytes Size of remaining shared memory allocation
      */
     HOSTDEVICE void load_shared(char *& ptr, unsigned int &available_bytes) const
@@ -94,7 +76,6 @@
         x.load_shared(ptr,available_bytes);
         y.load_shared(ptr,available_bytes);
         z.load_shared(ptr,available_bytes);
->>>>>>> a4a24a6d
         }
 
     #ifdef ENABLE_CUDA
