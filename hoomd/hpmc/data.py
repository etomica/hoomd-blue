--- conflicted
+++ resolved
@@ -359,8 +359,8 @@
                             self.ensure_list(centers),
                             self.ensure_list([[1,0,0,0] for i in range(N)]),
                             self.ensure_list(overlap),
-<<<<<<< HEAD
-                            ignore_statistics);
+                            ignore_statistics,
+                            hoomd.context.current.system_definition.getParticleData().getExecConf());
 
 class convex_polyhedron_union_params(_param):
     def __init__(self, mc, index):
@@ -368,7 +368,7 @@
         _param.__init__(self, mc, index);
         self.__dict__.update(dict(colors=None));
         self._keys += ['centers', 'orientations', 'vertices', 'colors','overlap'];
-        self.make_fn = hoomd.hpmc.integrate._get_sized_entry("make_convex_polyhedron_union_params", self.mc.max_members);
+        self.make_fn = hoomd.hpmc.integrate._get_sized_entry("make_convex_polyhedron_union_params", self.mc.capacity);
 
     def __str__(self):
         # should we put this in the c++ side?
@@ -392,9 +392,9 @@
         return data;
 
     @classmethod
-    def get_sized_class(cls, max_members):
-        sized_class = hoomd.hpmc.integrate._get_sized_entry("convex_polyhedron_union_param_proxy", max_members);
-        return type(cls.__name__ + str(max_members), (cls, sized_class), dict(cpp_class=sized_class)); # cpp_class is just for easier reference to call the constructor
+    def get_sized_class(cls, capacity):
+        sized_class = hoomd.hpmc.integrate._get_sized_entry("convex_polyhedron_union_param_proxy", capacity);
+        return type(cls.__name__ + str(capacity), (cls, sized_class), dict(cpp_class=sized_class)); # cpp_class is just for easier reference to call the constructor
 
     def make_param(self, centers, orientations, vertices, overlap=None, ignore_statistics=False, colors=None):
         if overlap is None:
@@ -402,13 +402,8 @@
 
         members = []
         for i, verts in enumerate(vertices):
-            # convex polyhedra are just hard-coded to have 128 vertices right now. lame?
-            if 128 < len(verts):
-                raise RuntimeError("max_verts param expects up to %d vertices, but %d are provided for member %g"%(self.mc.max_verts,len(verts),i));
-
-            # convex polyhedra are just hard-coded to have 128 vertices right now. lame?
-            member_fn = hoomd.hpmc.integrate._get_sized_entry("make_poly3d_verts", 128);
-            members.append(member_fn(self.ensure_list(verts), float(0), ignore_statistics))
+            member_fn = _hpmc.make_poly3d_verts
+            members.append(member_fn(self.ensure_list(verts), float(0), ignore_statistics, hoomd.context.current.system_definition.getParticleData().getExecConf()))
 
         N = len(vertices)
         if len(centers) != N or len(orientations)!= N:
@@ -418,8 +413,5 @@
                             self.ensure_list(centers),
                             self.ensure_list(orientations),
                             self.ensure_list(overlap),
-                            ignore_statistics);
-=======
                             ignore_statistics,
-                            hoomd.context.current.system_definition.getParticleData().getExecConf());
->>>>>>> a7019397
+                            hoomd.context.current.system_definition.getParticleData().getExecConf());