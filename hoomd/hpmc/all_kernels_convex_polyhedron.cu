--- conflicted
+++ resolved
@@ -19,11 +19,7 @@
                                                        const typename ShapeConvexPolyhedron ::param_type *d_params);
 template cudaError_t gpu_hpmc_update<ShapeConvexPolyhedron >(const hpmc_args_t& args,
                                                   const typename ShapeConvexPolyhedron ::param_type *d_params);
-<<<<<<< HEAD
-template cudaError_t gpu_hpmc_insert_depletants_queue<ShapeConvexPolyhedron >(const hpmc_implicit_args_t& args,
-=======
 template cudaError_t gpu_hpmc_implicit_count_overlaps<ShapeConvexPolyhedron >(const hpmc_implicit_args_t& args,
->>>>>>> 259cc5e4
                                                   const typename ShapeConvexPolyhedron ::param_type *d_params);
 template cudaError_t gpu_hpmc_implicit_accept_reject<ShapeConvexPolyhedron >(const hpmc_implicit_args_t& args,
                                                   const typename ShapeConvexPolyhedron ::param_type *d_params);
