--- conflicted
+++ resolved
@@ -2534,37 +2534,23 @@
         return _hoomd.make_scalar2(coeff['A'],coeff['B'])
 
 
-<<<<<<< HEAD
 class buckingham(pair):
     R""" Buckingham pair potential.
-=======
-class lj1208(pair):
-    R""" Lennard-Jones 12-8 pair potential.
->>>>>>> 1e06e4fb
 
     Args:
         r_cut (float): Default cutoff radius (in distance units).
         nlist (:py:mod:`hoomd.md.nlist`): Neighbor list
         name (str): Name of the force instance.
 
-<<<<<<< HEAD
     :py:class:`buckingham` specifies that a Buckingham pair potential should be applied between every
-=======
-    :py:class:`lj1208` specifies that a Lennard-Jones pair potential should be applied between every
->>>>>>> 1e06e4fb
     non-excluded particle pair in the simulation.
 
     .. math::
         :nowrap:
 
         \begin{eqnarray*}
-<<<<<<< HEAD
         V_{\mathrm{Buckingham}}(r)  = & A \exp\left(-\frac{r}{\rho}\right) -
                           \frac{C}{r} & r < r_{\mathrm{cut}} \\
-=======
-        V_{\mathrm{LJ}}(r)  = & 4 \varepsilon \left[ \left( \frac{\sigma}{r} \right)^{12} -
-                          \alpha \left( \frac{\sigma}{r} \right)^{8} \right] & r < r_{\mathrm{cut}} \\
->>>>>>> 1e06e4fb
                             = & 0 & r \ge r_{\mathrm{cut}} \\
         \end{eqnarray*}
 
@@ -2573,21 +2559,14 @@
 
     The following coefficients must be set per unique pair of particle types:
 
-<<<<<<< HEAD
     - :math:`A` - *A* (in energy units)
     - :math:`\rho` - *rho* (in distance units)
     - :math:`\C` - *C* (in energy/distance units )
-=======
-    - :math:`\varepsilon` - *epsilon* (in energy units)
-    - :math:`\sigma` - *sigma* (in distance units)
-    - :math:`\alpha` - *alpha* (unitless) - *optional*: defaults to 1.0
->>>>>>> 1e06e4fb
     - :math:`r_{\mathrm{cut}}` - *r_cut* (in distance units)
       - *optional*: defaults to the global r_cut specified in the pair command
     - :math:`r_{\mathrm{on}}`- *r_on* (in distance units)
       - *optional*: defaults to the global r_cut specified in the pair command
 
-<<<<<<< HEAD
     .. versionadded:: 2.1.6
 
     Example::
@@ -2598,7 +2577,71 @@
         buck.pair_coeff.set('A', 'B', A=2.0, rho=1.0, C=1.0, r_cut=3.0, r_on=2.0);
         buck.pair_coeff.set('B', 'B', A=1.0, rho=1.0, C=1.0, r_cut=2**(1.0/6.0), r_on=2.0);
         buck.pair_coeff.set(['A', 'B'], ['C', 'D'], A=1.5, rho=2.0, C=1.0)
-=======
+
+    """
+    def __init__(self, r_cut, nlist, name=None):
+        hoomd.util.print_status_line();
+
+        # tell the base class how we operate
+
+        # initialize the base class
+        pair.__init__(self, r_cut, nlist, name);
+
+        # create the c++ mirror class
+        if not hoomd.context.exec_conf.isCUDAEnabled():
+            self.cpp_force = _md.PotentialPairBuckingham(hoomd.context.current.system_definition, self.nlist.cpp_nlist, self.name);
+            self.cpp_class = _md.PotentialPairBuckingham;
+        else:
+            self.nlist.cpp_nlist.setStorageMode(_md.NeighborList.storageMode.full);
+            self.cpp_force = _md.PotentialPairBuckinghamGPU(hoomd.context.current.system_definition, self.nlist.cpp_nlist, self.name);
+            self.cpp_class = _md.PotentialPairBuckinghamGPU;
+
+        hoomd.context.current.system.addCompute(self.cpp_force, self.force_name);
+
+        # setup the coefficient options
+        self.required_coeffs = ['A', 'rho', 'C'];
+
+    def process_coeff(self, coeff):
+        A = coeff['A'];
+        rho = coeff['rho'];
+        C = coeff['C'];
+
+        return _hoomd.make_scalar4(A, rho, C, 0.0);
+
+
+class lj1208(pair):
+    R""" Lennard-Jones 12-8 pair potential.
+
+    Args:
+        r_cut (float): Default cutoff radius (in distance units).
+        nlist (:py:mod:`hoomd.md.nlist`): Neighbor list
+        name (str): Name of the force instance.
+
+    :py:class:`lj1208` specifies that a Lennard-Jones pair potential should be applied between every
+    non-excluded particle pair in the simulation.
+
+    .. math::
+        :nowrap:
+
+        \begin{eqnarray*}
+        V_{\mathrm{LJ}}(r)  = & 4 \varepsilon \left[ \left( \frac{\sigma}{r} \right)^{12} -
+                          \alpha \left( \frac{\sigma}{r} \right)^{8} \right] & r < r_{\mathrm{cut}} \\
+                            = & 0 & r \ge r_{\mathrm{cut}} \\
+        \end{eqnarray*}
+
+    See :py:class:`pair` for details on how forces are calculated and the available energy shifting and smoothing modes.
+    Use :py:meth:`pair_coeff.set <coeff.set>` to set potential coefficients.
+
+    The following coefficients must be set per unique pair of particle types:
+
+    - :math:`\varepsilon` - *epsilon* (in energy units)
+    - :math:`\sigma` - *sigma* (in distance units)
+    - :math:`\alpha` - *alpha* (unitless) - *optional*: defaults to 1.0
+    - :math:`r_{\mathrm{cut}}` - *r_cut* (in distance units)
+      - *optional*: defaults to the global r_cut specified in the pair command
+    - :math:`r_{\mathrm{on}}`- *r_on* (in distance units)
+      - *optional*: defaults to the global r_cut specified in the pair command
+
     Example::
 
         nl = nlist.cell()
@@ -2607,7 +2650,6 @@
         lj1208.pair_coeff.set('A', 'B', epsilon=2.0, sigma=1.0, alpha=0.5, r_cut=3.0, r_on=2.0);
         lj1208.pair_coeff.set('B', 'B', epsilon=1.0, sigma=1.0, r_cut=2**(1.0/6.0), r_on=2.0);
         lj1208.pair_coeff.set(['A', 'B'], ['C', 'D'], epsilon=1.5, sigma=2.0)
->>>>>>> 1e06e4fb
 
     """
     def __init__(self, r_cut, nlist, name=None):
@@ -2620,35 +2662,16 @@
 
         # create the c++ mirror class
         if not hoomd.context.exec_conf.isCUDAEnabled():
-<<<<<<< HEAD
-            self.cpp_force = _md.PotentialPairBuckingham(hoomd.context.current.system_definition, self.nlist.cpp_nlist, self.name);
-            self.cpp_class = _md.PotentialPairBuckingham;
-        else:
-            self.nlist.cpp_nlist.setStorageMode(_md.NeighborList.storageMode.full);
-            self.cpp_force = _md.PotentialPairBuckinghamGPU(hoomd.context.current.system_definition, self.nlist.cpp_nlist, self.name);
-            self.cpp_class = _md.PotentialPairBuckinghamGPU;
-=======
             self.cpp_force = _md.PotentialPairLJ1208(hoomd.context.current.system_definition, self.nlist.cpp_nlist, self.name);
             self.cpp_class = _md.PotentialPairLJ1208;
         else:
             self.nlist.cpp_nlist.setStorageMode(_md.NeighborList.storageMode.full);
             self.cpp_force = _md.PotentialPairLJ1208GPU(hoomd.context.current.system_definition, self.nlist.cpp_nlist, self.name);
             self.cpp_class = _md.PotentialPairLJ1208GPU;
->>>>>>> 1e06e4fb
 
         hoomd.context.current.system.addCompute(self.cpp_force, self.force_name);
 
         # setup the coefficient options
-<<<<<<< HEAD
-        self.required_coeffs = ['A', 'rho', 'C'];
-
-    def process_coeff(self, coeff):
-        A = coeff['A'];
-        rho = coeff['rho'];
-        C = coeff['C'];
-
-        return _hoomd.make_scalar4(A, rho, C, 0.0);
-=======
         self.required_coeffs = ['epsilon', 'sigma', 'alpha'];
         self.pair_coeff.set_default_coeff('alpha', 1.0);
 
@@ -2659,5 +2682,4 @@
 
         lj1 = 4.0 * epsilon * math.pow(sigma, 12.0);
         lj2 = alpha * 4.0 * epsilon * math.pow(sigma, 8.0);
-        return _hoomd.make_scalar2(lj1, lj2);
->>>>>>> 1e06e4fb
+        return _hoomd.make_scalar2(lj1, lj2);