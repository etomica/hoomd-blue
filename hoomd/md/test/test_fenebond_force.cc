// Copyright (c) 2009-2016 The Regents of the University of Michigan
// This file is part of the HOOMD-blue project, released under the BSD 3-Clause License.


// this include is necessary to get MPI included before anything else to support intel MPI
#include "hoomd/ExecutionConfiguration.h"

#include <iostream>

#include <functional>

#include "hoomd/md/AllBondPotentials.h"
#include "hoomd/ConstForceCompute.h"

#include "hoomd/Initializers.h"
#include "hoomd/SnapshotSystemData.h"

using namespace std;
<<<<<<< HEAD
using namespace std::placeholders;
=======

>>>>>>> 681748a3

/*! \file fenebond_force_test.cc
    \brief Implements unit tests for BondForceCompute and child classes
    \ingroup unit_tests
*/

#include "hoomd/test/upp11_config.h"
HOOMD_UP_MAIN();

//! Typedef to make using the std::function factory easier
typedef std::function<std::shared_ptr<PotentialBondFENE>  (std::shared_ptr<SystemDefinition> sysdef)> bondforce_creator;

//! Perform some simple functionality tests of any BondForceCompute
void bond_force_basic_tests(bondforce_creator bf_creator, std::shared_ptr<ExecutionConfiguration> exec_conf)
    {
    /////////////////////////////////////////////////////////
    // start with the simplest possible test: 2 particles in a huge box with only one bond type
    std::shared_ptr<SystemDefinition> sysdef_2(new SystemDefinition(2, BoxDim(1000.0), 1, 1, 0, 0, 0,  exec_conf));
    std::shared_ptr<ParticleData> pdata_2 = sysdef_2->getParticleData();
    pdata_2->setFlags(~PDataFlags(0));

    pdata_2->setPosition(0,make_scalar3(0.0,0.0,0.0));
    pdata_2->setPosition(1,make_scalar3(0.9,0.0,0.0));

    // create the bond force compute to check
    std::shared_ptr<PotentialBondFENE> fc_2 = bf_creator(sysdef_2);
    fc_2->setParams(0, make_scalar4(Scalar(1.5), Scalar(1.1), Scalar(1.0), Scalar(1.0)));

    // compute the force and check the results
    fc_2->compute(0);

    {
    GPUArray<Scalar4>& force_array_1 =  fc_2->getForceArray();
    GPUArray<Scalar>& virial_array_1 =  fc_2->getVirialArray();
    unsigned int pitch = virial_array_1.getPitch();
    ArrayHandle<Scalar4> h_force_1(force_array_1,access_location::host,access_mode::read);
    ArrayHandle<Scalar> h_virial_1(virial_array_1,access_location::host,access_mode::read);
    // check that the force is correct, it should be 0 since we haven't created any bonds yet
    MY_CHECK_SMALL(h_force_1.data[0].x, tol_small);
    MY_CHECK_SMALL(h_force_1.data[0].y, tol_small);
    MY_CHECK_SMALL(h_force_1.data[0].z, tol_small);
    MY_CHECK_SMALL(h_force_1.data[0].w, tol_small);
    MY_CHECK_SMALL(h_virial_1.data[0*pitch+0], tol_small);
    MY_CHECK_SMALL(h_virial_1.data[1*pitch+0], tol_small);
    MY_CHECK_SMALL(h_virial_1.data[2*pitch+0], tol_small);
    MY_CHECK_SMALL(h_virial_1.data[3*pitch+0], tol_small);
    MY_CHECK_SMALL(h_virial_1.data[4*pitch+0], tol_small);
    MY_CHECK_SMALL(h_virial_1.data[5*pitch+0], tol_small);
    }

    // add a bond and check again
    sysdef_2->getBondData()->addBondedGroup(Bond(0, 0, 1));
    fc_2->compute(1);

    {
    // this time there should be a force
    GPUArray<Scalar4>& force_array_2 =  fc_2->getForceArray();
    GPUArray<Scalar>& virial_array_2 =  fc_2->getVirialArray();
    unsigned int pitch = virial_array_2.getPitch();
    ArrayHandle<Scalar4> h_force_2(force_array_2,access_location::host,access_mode::read);
    ArrayHandle<Scalar> h_virial_2(virial_array_2,access_location::host,access_mode::read);
    MY_CHECK_CLOSE(h_force_2.data[0].x, -30.581156, tol);
    MY_CHECK_SMALL(h_force_2.data[0].y, tol_small);
    MY_CHECK_SMALL(h_force_2.data[0].z, tol_small);
    MY_CHECK_CLOSE(h_force_2.data[0].w, 1.33177578 + 0.25/2, tol);
    MY_CHECK_CLOSE(Scalar(1./3.)*(h_virial_2.data[0*pitch+0]
                                       +h_virial_2.data[3*pitch+0]
                                       +h_virial_2.data[5*pitch+0]), 4.58717, tol);

    // check that the two forces are negatives of each other
    MY_CHECK_CLOSE(h_force_2.data[0].x, -h_force_2.data[1].x, tol);
    MY_CHECK_CLOSE(h_force_2.data[0].y, -h_force_2.data[1].y, tol);
    MY_CHECK_CLOSE(h_force_2.data[0].z, -h_force_2.data[1].z, tol);
    MY_CHECK_CLOSE(h_force_2.data[0].w, h_force_2.data[1].w, tol);
    MY_CHECK_CLOSE(Scalar(1./3.)*(h_virial_2.data[0*pitch+1]
                                       +h_virial_2.data[3*pitch+1]
                                       +h_virial_2.data[5*pitch+1]), 4.58717, tol);
    }

    // rearrange the two particles in memory and see if they are properly updated
    {
    ArrayHandle<Scalar4> h_pos(pdata_2->getPositions(), access_location::host, access_mode::readwrite);
    ArrayHandle<unsigned int> h_tag(pdata_2->getTags(), access_location::host, access_mode::readwrite);
    ArrayHandle<unsigned int> h_rtag(pdata_2->getRTags(), access_location::host, access_mode::readwrite);

    h_pos.data[0].x = Scalar(0.9);
    h_pos.data[1].x = Scalar(0.0);
    h_tag.data[0] = 1;
    h_tag.data[1] = 0;
    h_rtag.data[0] = 1;
    h_rtag.data[1] = 0;
    }

    // notify that we made the sort
    pdata_2->notifyParticleSort();
    // recompute at the same timestep, the forces should still be updated
    fc_2->compute(1);

    {
    // this time there should be a force
    GPUArray<Scalar4>& force_array_3 =  fc_2->getForceArray();
    GPUArray<Scalar>& virial_array_3 =  fc_2->getVirialArray();
    ArrayHandle<Scalar4> h_force_3(force_array_3,access_location::host,access_mode::read);
    ArrayHandle<Scalar> h_virial_3(virial_array_3,access_location::host,access_mode::read);
    MY_CHECK_CLOSE(h_force_3.data[0].x, 30.581156, tol);
    MY_CHECK_CLOSE(h_force_3.data[1].x, -30.581156, tol);
    }

    ////////////////////////////////////////////////////////////////////
    // now, lets do a more thorough test and include boundary conditions
    // there are way too many permutations to test here, so I will simply
    // test +x, -x, +y, -y, +z, and -z independantly
    // build a 6 particle system with particles across each boundary
    // also test more than one type of bond
    std::shared_ptr<SystemDefinition> sysdef_6(new SystemDefinition(6, BoxDim(20.0, 40.0, 60.0), 1, 3, 0, 0, 0, exec_conf));
    std::shared_ptr<ParticleData> pdata_6 = sysdef_6->getParticleData();
    pdata_6->setFlags(~PDataFlags(0));

    pdata_6->setPosition(0, make_scalar3(-9.6,0.0,0.0));
    pdata_6->setPosition(1, make_scalar3(9.6, 0.0,0.0));
    pdata_6->setPosition(2, make_scalar3(0.0,-19.6,0.0));
    pdata_6->setPosition(3, make_scalar3(0.0,19.6,0.0));
    pdata_6->setPosition(4, make_scalar3(0.0,0.0,-29.6));
    pdata_6->setPosition(5, make_scalar3(0.0,0.0,29.6));

    std::shared_ptr<PotentialBondFENE> fc_6 = bf_creator(sysdef_6);
    fc_6->setParams(0, make_scalar4(Scalar(1.5), Scalar(1.1), Scalar(1.0), Scalar(1.0)));
    fc_6->setParams(1, make_scalar4(Scalar(2.0*1.5), Scalar(1.1), Scalar(1.0), Scalar(1.0)));
    fc_6->setParams(2, make_scalar4(Scalar(1.5), Scalar(1.0), Scalar(1.0), Scalar(1.0)));

    sysdef_6->getBondData()->addBondedGroup(Bond(0, 0,1));
    sysdef_6->getBondData()->addBondedGroup(Bond(1, 2,3));
    sysdef_6->getBondData()->addBondedGroup(Bond(2, 4,5));

    fc_6->compute(0);

    {
    // check that the forces are correctly computed
    GPUArray<Scalar4>& force_array_4 =  fc_6->getForceArray();
    GPUArray<Scalar>& virial_array_4 =  fc_6->getVirialArray();
    unsigned int pitch = virial_array_4.getPitch();
    ArrayHandle<Scalar4> h_force_4(force_array_4,access_location::host,access_mode::read);
    ArrayHandle<Scalar> h_virial_4(virial_array_4,access_location::host,access_mode::read);
    MY_CHECK_CLOSE(h_force_4.data[0].x, 187.121131, tol);
    MY_CHECK_SMALL(h_force_4.data[0].y, tol_small);
    MY_CHECK_SMALL(h_force_4.data[0].z, tol_small);
    MY_CHECK_CLOSE(h_force_4.data[0].w, 5.71016443 + 0.25/2, tol);
    MY_CHECK_CLOSE(Scalar(1./3.)*(h_virial_4.data[0*pitch+0]
                                       +h_virial_4.data[3*pitch+0]
                                       +h_virial_4.data[5*pitch+0]), 24.9495, tol);

    MY_CHECK_CLOSE(h_force_4.data[1].x, -187.121131, tol);
    MY_CHECK_SMALL(h_force_4.data[1].y, tol_small);
    MY_CHECK_SMALL(h_force_4.data[1].z, tol_small);
    MY_CHECK_CLOSE(h_force_4.data[1].w, 5.71016443 + 0.25/2, tol);
    MY_CHECK_CLOSE(Scalar(1./3.)*(h_virial_4.data[0*pitch+1]
                                       +h_virial_4.data[3*pitch+1]
                                       +h_virial_4.data[5*pitch+1]), 24.9495, tol);

    MY_CHECK_SMALL(h_force_4.data[2].x, tol_small);
    MY_CHECK_CLOSE(h_force_4.data[2].y, 184.573762, tol);
    MY_CHECK_SMALL(h_force_4.data[2].z, tol_small);
    MY_CHECK_CLOSE(h_force_4.data[2].w,  6.05171988 + 0.25/2, tol);
    MY_CHECK_CLOSE(Scalar(1./3.)*(h_virial_4.data[0*pitch+2]
                                       +h_virial_4.data[3*pitch+2]
                                       +h_virial_4.data[5*pitch+2]), 24.6098, tol);

    MY_CHECK_SMALL(h_force_4.data[3].x, tol_small);
    MY_CHECK_CLOSE(h_force_4.data[3].y, -184.573762, tol);
    MY_CHECK_SMALL(h_force_4.data[3].z, tol_small);
    MY_CHECK_CLOSE(h_force_4.data[3].w, 6.05171988 + 0.25/2, tol);
    MY_CHECK_CLOSE(Scalar(1./3.)*(h_virial_4.data[0*pitch+3]
                                       +h_virial_4.data[3*pitch+3]
                                       +h_virial_4.data[5*pitch+3]), 24.6098, tol);

    MY_CHECK_SMALL(h_force_4.data[4].x, tol_small);
    MY_CHECK_SMALL(h_force_4.data[4].y, tol_small);
    MY_CHECK_CLOSE(h_force_4.data[4].z, 186.335166, tol);
    MY_CHECK_CLOSE(h_force_4.data[4].w, 5.7517282 + 0.25/2, tol);
    MY_CHECK_CLOSE(Scalar(1./3.)*(h_virial_4.data[0*pitch+4]
                                       +h_virial_4.data[3*pitch+4]
                                       +h_virial_4.data[5*pitch+4]), 24.8447, tol);

    MY_CHECK_SMALL(h_force_4.data[5].x, tol_small);
    MY_CHECK_SMALL(h_force_4.data[5].y, tol_small);
    MY_CHECK_CLOSE(h_force_4.data[5].z, -186.335166, tol);
    MY_CHECK_CLOSE(h_force_4.data[5].w,  5.7517282 + 0.25/2, tol);
    MY_CHECK_CLOSE(Scalar(1./3.)*(h_virial_4.data[0*pitch+5]
                                       +h_virial_4.data[3*pitch+5]
                                       +h_virial_4.data[5*pitch+5]), 24.8447, tol);
    }

    // one more test: this one will test two things:
    // 1) That the forces are computed correctly even if the particles are rearranged in memory
    // and 2) That two forces can add to the same particle
    std::shared_ptr<SystemDefinition> sysdef_4(new SystemDefinition(4, BoxDim(100.0, 100.0, 100.0), 1, 1, 0, 0, 0, exec_conf));
    std::shared_ptr<ParticleData> pdata_4 = sysdef_4->getParticleData();
    pdata_4->setFlags(~PDataFlags(0));

    {
    ArrayHandle<Scalar4> h_pos(pdata_4->getPositions(), access_location::host, access_mode::readwrite);
    ArrayHandle<unsigned int> h_tag(pdata_4->getTags(), access_location::host, access_mode::readwrite);
    ArrayHandle<unsigned int> h_rtag(pdata_4->getRTags(), access_location::host, access_mode::readwrite);

    // make a square of particles
    h_pos.data[0].x = 0.0; h_pos.data[0].y = 0.0; h_pos.data[0].z = 0.0;
    h_pos.data[1].x = 1.0; h_pos.data[1].y = 0; h_pos.data[1].z = 0.0;
    h_pos.data[2].x = 0; h_pos.data[2].y = 1.0; h_pos.data[2].z = 0.0;
    h_pos.data[3].x = 1.0; h_pos.data[3].y = 1.0; h_pos.data[3].z = 0.0;

    h_tag.data[0] = 2;
    h_tag.data[1] = 3;
    h_tag.data[2] = 0;
    h_tag.data[3] = 1;
    h_rtag.data[h_tag.data[0]] = 0;
    h_rtag.data[h_tag.data[1]] = 1;
    h_rtag.data[h_tag.data[2]] = 2;
    h_rtag.data[h_tag.data[3]] = 3;
    }

    // build the bond force compute and try it out
    std::shared_ptr<PotentialBondFENE> fc_4 = bf_creator(sysdef_4);
    fc_4->setParams(0, make_scalar4(Scalar(1.5), Scalar(1.75), Scalar(pow(1.2,12.0)), Scalar(pow(1.2,6.0))));
    // only add bonds on the left, top, and bottom of the square
    sysdef_4->getBondData()->addBondedGroup(Bond(0, 2,3));
    sysdef_4->getBondData()->addBondedGroup(Bond(0, 2,0));
    sysdef_4->getBondData()->addBondedGroup(Bond(0, 0,1));

    fc_4->compute(0);

    {
    GPUArray<Scalar4>& force_array_5 =  fc_4->getForceArray();
    GPUArray<Scalar>& virial_array_5 =  fc_4->getVirialArray();
    unsigned int pitch = virial_array_5.getPitch();
    ArrayHandle<Scalar4> h_force_5(force_array_5,access_location::host,access_mode::read);
    ArrayHandle<Scalar> h_virial_5(virial_array_5,access_location::host,access_mode::read);
    // the right two particles should only have a force pulling them left
    MY_CHECK_CLOSE(h_force_5.data[1].x, 86.85002865, tol);
    MY_CHECK_CLOSE(h_force_5.data[1].y, 0, tol);
    MY_CHECK_CLOSE(h_force_5.data[1].z, 0, tol);
    MY_CHECK_CLOSE(h_force_5.data[1].w, 7.08810039/2.0, tol);
    MY_CHECK_CLOSE(Scalar(1./3.)*(h_virial_5.data[0*pitch+1]
                                       +h_virial_5.data[3*pitch+1]
                                       +h_virial_5.data[5*pitch+1]), 14.475, tol);

    MY_CHECK_CLOSE(h_force_5.data[3].x, 86.85002865, tol);
    MY_CHECK_CLOSE(h_force_5.data[3].y, 0, tol);
    MY_CHECK_CLOSE(h_force_5.data[3].z, 0, tol);
    MY_CHECK_CLOSE(h_force_5.data[3].w, 7.08810039/2.0, tol);
    MY_CHECK_CLOSE(Scalar(1./3.)*(h_virial_5.data[0*pitch+3]
                                       +h_virial_5.data[3*pitch+3]
                                       +h_virial_5.data[5*pitch+3]), 14.475, tol);

    // the bottom left particle should have a force pulling up and to the right
    MY_CHECK_CLOSE(h_force_5.data[0].x, -86.850028653, tol);
    MY_CHECK_CLOSE(h_force_5.data[0].y, -86.85002865, tol);
    MY_CHECK_CLOSE(h_force_5.data[0].z, 0, tol);
    MY_CHECK_CLOSE(h_force_5.data[0].w, 7.08810039, tol);
    MY_CHECK_CLOSE(Scalar(1./3.)*(h_virial_5.data[0*pitch+0]
                                       +h_virial_5.data[3*pitch+0]
                                       +h_virial_5.data[5*pitch+0]), 2.0*14.475, tol);

    // and the top left particle should have a force pulling down and to the right
    MY_CHECK_CLOSE(h_force_5.data[2].x, -86.85002865, tol);
    MY_CHECK_CLOSE(h_force_5.data[2].y, 86.85002865, tol);
    MY_CHECK_CLOSE(h_force_5.data[2].z, 0, tol);
    MY_CHECK_CLOSE(h_force_5.data[2].w, 7.08810039, tol);
    MY_CHECK_CLOSE(Scalar(1./3.)*(h_virial_5.data[0*pitch+2]
                                       +h_virial_5.data[3*pitch+2]
                                       +h_virial_5.data[5*pitch+2]), 2.0*14.475, tol);
    }
    }

//! Compares the output of two PotentialBondFENEs
void bond_force_comparison_tests(bondforce_creator bf_creator1,
                                 bondforce_creator bf_creator2,
                                 std::shared_ptr<ExecutionConfiguration> exec_conf)
    {
    const unsigned int M = 10;
    const unsigned int N = M*M*M;

    // create a particle system to sum forces on
    // use a simple cubic array of particles so that random bonds
    // don't result in huge forces on a random particle arrangement
    SimpleCubicInitializer sc_init(M, 1.5, "A");
    std::shared_ptr< SnapshotSystemData<Scalar> > snap = sc_init.getSnapshot();
    snap->bond_data.type_mapping.push_back("A");
    std::shared_ptr<SystemDefinition> sysdef(new SystemDefinition(snap, exec_conf));
    std::shared_ptr<ParticleData> pdata = sysdef->getParticleData();
    pdata->setFlags(~PDataFlags(0));

    std::shared_ptr<PotentialBondFENE> fc1 = bf_creator1(sysdef);
    std::shared_ptr<PotentialBondFENE> fc2 = bf_creator2(sysdef);
    fc1->setParams(0, make_scalar4(Scalar(300.0), Scalar(1.6), Scalar(1.0), Scalar(1.0)));
    fc2->setParams(0, make_scalar4(Scalar(300.0), Scalar(1.6), Scalar(1.0), Scalar(1.0)));

    // displace particles a little so all forces aren't alike
    {
    ArrayHandle<Scalar4> h_pos(pdata->getPositions(), access_location::host, access_mode::readwrite);
    BoxDim box = pdata->getBox();
    for (unsigned int i = 0; i < N; i++)
        {
        h_pos.data[i].x += Scalar((rand())/Scalar(RAND_MAX) - 0.5) * Scalar(0.01);
        h_pos.data[i].y += Scalar((rand())/Scalar(RAND_MAX) - 0.5) * Scalar(0.05);
        h_pos.data[i].z += Scalar((rand())/Scalar(RAND_MAX) - 0.5) * Scalar(0.001);

        int3 img;
        box.wrap(h_pos.data[i], img);
        }
    }

    // add bonds
    for (unsigned int i = 0; i < M; i++)
        for (unsigned int j = 0; j < M; j++)
            for (unsigned int k = 0; k < M-1; k++)
                {
                sysdef->getBondData()->addBondedGroup(Bond(0, i*M*M + j*M + k, i*M*M + j*M + k + 1));
                }


    // compute the forces
    fc1->compute(0);
    fc2->compute(0);

    {
    // verify that the forces are identical (within roundoff errors)
    GPUArray<Scalar4>& force_array_6 =  fc1->getForceArray();
    GPUArray<Scalar>& virial_array_6 =  fc1->getVirialArray();
    unsigned int pitch = virial_array_6.getPitch();
    ArrayHandle<Scalar4> h_force_6(force_array_6,access_location::host,access_mode::read);
    ArrayHandle<Scalar> h_virial_6(virial_array_6,access_location::host,access_mode::read);
    GPUArray<Scalar4>& force_array_7 =  fc2->getForceArray();
    GPUArray<Scalar>& virial_array_7 =  fc2->getVirialArray();
    ArrayHandle<Scalar4> h_force_7(force_array_7,access_location::host,access_mode::read);
    ArrayHandle<Scalar> h_virial_7(virial_array_7,access_location::host,access_mode::read);

    // compare average deviation between the two computes
    double deltaf2 = 0.0;
    double deltape2 = 0.0;
    double deltav2[6];
    for (unsigned int i = 0; i < 6; i++)
        deltav2[i] = 0.0;

    for (unsigned int i = 0; i < N; i++)
        {
        deltaf2 += double(h_force_7.data[i].x - h_force_6.data[i].x) * double(h_force_7.data[i].x - h_force_6.data[i].x);
        deltaf2 += double(h_force_7.data[i].y - h_force_6.data[i].y) * double(h_force_7.data[i].y - h_force_6.data[i].y);
        deltaf2 += double(h_force_7.data[i].z - h_force_6.data[i].z) * double(h_force_7.data[i].z - h_force_6.data[i].z);
        deltape2 += double(h_force_7.data[i].w - h_force_6.data[i].w) * double(h_force_7.data[i].w - h_force_6.data[i].w);
        for (unsigned int j = 0; j < 6; j++)
            deltav2[j] += double(h_virial_7.data[j*pitch+i] - h_virial_6.data[j*pitch+i]) * double(h_virial_7.data[j*pitch+i] - h_virial_6.data[j*pitch+i]);

        // also check that each individual calculation is somewhat close
        }
    deltaf2 /= double(pdata->getN());
    deltape2 /= double(pdata->getN());
    for (unsigned int i = 0; i < 6; i++)
        deltav2[i] /= double(pdata->getN());
    CHECK_SMALL(deltaf2, double(tol_small));
    CHECK_SMALL(deltape2, double(tol_small));
    CHECK_SMALL(deltav2[0], double(tol_small));
    CHECK_SMALL(deltav2[1], double(tol_small));
    CHECK_SMALL(deltav2[2], double(tol_small));
    CHECK_SMALL(deltav2[3], double(tol_small));
    CHECK_SMALL(deltav2[4], double(tol_small));
    CHECK_SMALL(deltav2[5], double(tol_small));
    }
    }

//! PotentialBondFENE creator for bond_force_basic_tests()
std::shared_ptr<PotentialBondFENE> base_class_bf_creator(std::shared_ptr<SystemDefinition> sysdef)
    {
    return std::shared_ptr<PotentialBondFENE>(new PotentialBondFENE(sysdef));
    }

#ifdef ENABLE_CUDA
//! PotentialBondFENE creator for bond_force_basic_tests()
std::shared_ptr<PotentialBondFENE> gpu_bf_creator(std::shared_ptr<SystemDefinition> sysdef)
    {
    return std::shared_ptr<PotentialBondFENE>(new PotentialBondFENEGPU(sysdef));
    }
#endif

//! test case for bond forces on the CPU
UP_TEST( PotentialBondFENE_basic )
    {
    bondforce_creator bf_creator = bind(base_class_bf_creator, _1);
    bond_force_basic_tests(bf_creator, std::shared_ptr<ExecutionConfiguration>(new ExecutionConfiguration(ExecutionConfiguration::CPU)));
    }

#ifdef ENABLE_CUDA
//! test case for bond forces on the GPU
UP_TEST( PotentialBondFENEGPU_basic )
    {
    bondforce_creator bf_creator = bind(gpu_bf_creator, _1);
    bond_force_basic_tests(bf_creator, std::shared_ptr<ExecutionConfiguration>(new ExecutionConfiguration(ExecutionConfiguration::GPU)));
    }

//! test case for comparing bond GPU and CPU BondForceComputes
UP_TEST( PotentialBondFENEGPU_compare )
    {
    bondforce_creator bf_creator_gpu = bind(gpu_bf_creator, _1);
    bondforce_creator bf_creator = bind(base_class_bf_creator, _1);
    bond_force_comparison_tests(bf_creator, bf_creator_gpu, std::shared_ptr<ExecutionConfiguration>(new ExecutionConfiguration(ExecutionConfiguration::GPU)));
    }

#endif<|MERGE_RESOLUTION|>--- conflicted
+++ resolved
@@ -16,11 +16,7 @@
 #include "hoomd/SnapshotSystemData.h"
 
 using namespace std;
-<<<<<<< HEAD
 using namespace std::placeholders;
-=======
-
->>>>>>> 681748a3
 
 /*! \file fenebond_force_test.cc
     \brief Implements unit tests for BondForceCompute and child classes
