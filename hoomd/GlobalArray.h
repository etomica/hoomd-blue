--- conflicted
+++ resolved
@@ -132,17 +132,13 @@
                 }
             #endif
 
-<<<<<<< HEAD
-            #ifdef ENABLE_HIP
-=======
+            #ifdef ENABLE_HIP
             // we used placement new in the allocation, so call destructors explicitly
             for (std::size_t i = 0; i < m_N; ++i)
                 {
                 ptr[i].~T();
                 }
 
-            #ifdef ENABLE_CUDA
->>>>>>> d6ae338a
             if (m_use_device)
                 {
                 std::ostringstream oss;
